{
    "WLUC0": {
        "prompt": "Please determine if the following behaviors acting on a single user/system indicate a potential cybersecurity threat deserving human investigation. Return only "yes" or "no", nothing else. Return the results as a newline seperated list with no other characters or stylistic elements.",
        "dir": "./RAG/DGA_domains/",
        "rag_ok": "real_domains.csv",
        "rag_bad": "generated_domains.csv",
        "cache": "cached_domains.csv",
        "request_size": 30,
        "title": "Whiteleaf Notable Generator"
    },
    "WLUC1": {
        "prompt": "Please determine on a scale from 1-100 the confidence that each of the following domains is DGA generated. Return only integers, nothing else. Return the results as a newline seperated list with no other characters or stylistic elements.",
        "dir": "./RAG/DGA_domains/",
        "rag_ok": "real_domains.csv",
        "rag_bad": "generated_domains.csv",
        "cache": "cached_domains.csv",
        "request_size": 30,
        "title": "DGA Domains",
        "cache_time": 43800
    },
    "WLUC6": {
       "prompt": "Please determine on a scale from 1-100 the confidence that each of the following URLs are illegitimate web requests and are actually cases of SQL injection. Return only integers, nothing else. Return the results as a newline seperated list with no other characters or stylistic elements.",
        "dir": "./RAG/URL/",
        "rag_ok": "real_url_wluc6.csv",
        "rag_bad": "bad_url_wluc6.csv",
        "cache": "cached_url_wluc6.csv",
        "request_size": 30,
        "title": "Mass Mailer Traffic Profile",
        "cache_time": 43800
    },
    "WLUC7": {
       "prompt": "Please determine on a scale from 1-100 the confidence that each of the following processes are being executed from unusual and/or suspicious file paths. Return only integers, nothing else. Return the results as a newline seperated list with no other characters or stylistic elements.",
        "dir": "./RAG/Processes/",
        "rag_ok": "real_processes_wluc7.csv",
        "rag_bad": "bad_processes_wluc7.csv",
        "cache": "cached_processes_wluc7.csv",
        "request_size": 30,
        "title": "Process Executed from Suspicious File Path",
        "cache_time": 43800
    },
    "WLUC8": {
       "prompt": "Please determine on a scale from 1-100 the confidence that each of the following URLs (source domain and recipient domain, separated by a '>') are illegitimate lookalike email domains. Return only integers, nothing else. Return the results as a newline seperated list with no other characters or stylistic elements.",
        "dir": "./RAG/Lookalike_domains/",
        "rag_ok": "real_domains_wluc8.csv",
        "rag_bad": "lookalike_domains_wluc8.csv",
        "cache": "cached_domains_wluc8.csv",
        "request_size": 30,
        "title": "Lookalike Domains in Email",
        "cache_time": 43800
    },
    "WLUC9": {
       "prompt": "Please determine on a scale from 1-100 the confidence that each of the following URLs are illegitimate lookalike web domains. Return only integers, nothing else. Return the results as a newline seperated list with no other characters or stylistic elements.",
        "dir": "./RAG/Lookalike_domains/",
        "rag_ok": "real_domains_wluc9.csv",
        "rag_bad": "lookalike_domains_wluc9.csv",
        "cache": "cached_domains_wluc9.csv",
        "request_size": 30,
        "title": "Lookalike Domains in Web",
        "cache_time": 43800
    },
    "WLUC10": {
       "prompt": "Please determine on a scale from 1-100 the confidence that each of the following Powershell processes are suspicious and potentially malicious. Return only integers, nothing else. Return the results as a newline seperated list with no other characters or stylistic elements.",
        "dir": "./RAG/Powershell/",
        "rag_ok": "real_processes_wluc10.csv",
        "rag_bad": "bad_processes_wluc10.csv",
        "cache": "cached_processes_wluc10.csv",
        "request_size": 30,
        "title": "Suspicious Powershell Commands",
        "cache_time": 43800
    },
    "WLUC11": {
       "prompt": "Please determine on a scale from 1-100 the confidence that each of the following Linux processes are suspicious and potentially malicious. Return only integers, nothing else. Return the results as a newline seperated list with no other characters or stylistic elements.",
        "dir": "./RAG/Linux/",
        "rag_ok": "real_processes_wluc11.csv",
        "rag_bad": "bad_processes_wluc11.csv",
        "cache": "cached_processes_wluc11.csv",
        "request_size": 30,
        "title": "Suspicious Linux Commands",
        "cache_time": 43800
    },
    "WLUC12": {
       "prompt": "Please determine on a scale from 1-100 the confidence that each of the following processes and hashes are part of a malicious Monti Chrome ransomware attack. Return only integers, nothing else. Return the results as a newline seperated list with no other characters or stylistic elements.",
        "dir": "./RAG/Monti/",
        "rag_ok": "real_processes_wluc12.csv",
        "rag_bad": "bad_processes_wluc12.csv",
        "cache": "cached_processes_wluc12.csv",
        "request_size": 30,
        "title": "Monti Chrome Ransomware Attack",
        "cache_time": 43800
    },
    "WLUC13": {
       "prompt": "Please determine on a scale from 1-100 the confidence that each of the following network applications are part of a malicious LOLBAS network traffic attack. Return only integers, nothing else. Return the results as a newline seperated list with no other characters or stylistic elements.",
        "dir": "./RAG/Powershell/",
        "rag_ok": "real_apps_wluc13.csv",
        "rag_bad": "bad_apps_wluc13.csv",
        "cache": "cached_apps_wluc13.csv",
        "request_size": 30,
        "title": "LOLBAS Network Traffic",
        "cache_time": 43800
    },
    "WLUC15": {
       "prompt": "Please determine on a scale from 1-100 the confidence that each of the following instances of Windows CallTrace DLLs, GrantedAccess rights, and target images (separated by '>') are part of a credential dumping attack. Return only integers, nothing else. Return the results as a newline seperated list with no other characters or stylistic elements.",
        "dir": "./RAG/Credential_dumping/",
        "rag_ok": "real_dumping_wluc15.csv",
        "rag_bad": "bad_dumping_wluc15.csv",
        "cache": "cached_dumping_wluc15.csv",
        "request_size": 30,
        "title": "Windows Credential Dumping",
        "cache_time": 43800
    },
    "WLUC16": {
       "prompt": "Please determine on a scale from 1-100 the confidence that it is malicious or suspicious to delete each of the following Linux services and jobs. Return only integers, nothing else. Return the results as a newline seperated list with no other characters or stylistic elements.",
        "dir": "./RAG/Linux/",
        "rag_ok": "real_services_jobs_wluc16.csv",
        "rag_bad": "bad_services_jobs_wluc16.csv",
        "cache": "cached_services_jobs_wluc16.csv",
        "request_size": 30,
        "title": "Linux Deletion of Services or Jobs",
        "cache_time": 43800
    },
    "WLUC17": {
       "prompt": "Please determine on a scale from 1-100 the confidence that the following Linux delete commands are malicious or suspicious. Return only integers, nothing else. Return the results as a newline seperated list with no other characters or stylistic elements.",
        "dir": "./RAG/Linux/",
        "rag_ok": "real_files_wluc17.csv",
        "rag_bad": "bad_files_wluc17.csv",
        "cache": "cached_files_wluc17.csv",
        "request_size": 30,
        "title": "Linux Deletion of Critical Files",
        "cache_time": 43800
    },
    "WLUC18": {
       "prompt": "Please determine on a scale from 1-100 the confidence that it is malicious or suspicious to detele each of the following Linux files, certificates, or boot scripts. Return only integers, nothing else. Return the results as a newline seperated list with no other characters or stylistic elements.",
        "dir": "./RAG/Linux/",
        "rag_ok": "real_files_wluc18.csv",
        "rag_bad": "bad_files_wluc18.csv",
        "cache": "cached_files_wluc18.csv",
        "request_size": 30,
        "title": "Linux Deletion of Infra Support",
        "cache_time": 43800
    },
    "WLUC20": {
       "prompt": "Please determine on a scale from 1-100 the confidence that the following counts of Microsoft office365 'eDiscovery search started or exported' actions by a single user is malicious or suspicious. Return only integers, nothing else. Return the results as a newline seperated list with no other characters or stylistic elements.",
        "dir": "./RAG/O365/",
        "rag_ok": "real_pst_exports_wluc20.csv",
        "rag_bad": "bad_pst_exports_wluc20.csv",
        "cache": "cached_pst_exports_wluc20.csv",
        "request_size": 30,
        "title": "O365 PST Exports",
        "cache_time": 43800
    },
    "WLUC21": {
       "prompt": "Please determine on a scale from 1-100 the confidence that the following Windows WMI processes contain suspicious commands that may be executing malicious code on local or remote hosts. Return only integers, nothing else. Return the results as a newline seperated list with no other characters or stylistic elements.",
        "dir": "./RAG/WMI/",
        "rag_ok": "real_wmi_wluc21.csv",
        "rag_bad": "bad_wmi_wluc21.csv",
        "cache": "cached_wmi_wluc21.csv",
        "request_size": 30,
        "title": "Windows WMI Suspicious Execution",
        "cache_time": 43800
    },
    "WLUC22": {
       "prompt": "Please determine on a scale from 1-100 the confidence that the following Windows processes contain suspicious commands related to malicious CertUtil downloading, extraction, or decoding. Return only integers, nothing else. Return the results as a newline seperated list with no other characters or stylistic elements.",
        "dir": "./RAG/CertUtil/",
        "rag_ok": "real_certutil_wluc22.csv",
        "rag_bad": "bad_certutil_wluc22.csv",
        "cache": "cached_certutil_wluc22.csv",
        "request_size": 30,
        "title": "Windows Suspicious CertUtil Activity",
        "cache_time": 43800
    },
    "WLUC28": {
       "prompt": "Please determine on a scale from 1-100 the confidence that the following filenames with their file extensions are related to ransomware behavior. Return only integers, nothing else. Return the results as a newline seperated list with no other characters or stylistic elements.",
        "dir": "./RAG/ransomware/",
        "rag_ok": "real_ransomware_wluc28.csv",
        "rag_bad": "bad_ransomware_wluc28.csv",
        "cache": "cached_ransomware_wluc28.csv",
        "request_size": 30,
        "title": "Suspicious Ransomware Extension",
        "cache_time": 43800
    },
    "WLUC29": {
       "prompt": "Please determine on a scale from 1-100 the confidence that the following are cases off password spraying from a single source, where the first integer is the distinct number of usernames used in authentication attempts and the second integer is the ratio of succesful authentications divided by failed authentications, seperated by a single '>' character. Return only integers, nothing else. Return the results as a newline seperated list with no other characters or stylistic elements.",
        "dir": "./RAG/passwordspray/",
        "rag_ok": "real_passwordspray_wluc29.csv",
        "rag_bad": "bad_passwordspray_wluc29.csv",
        "cache": "cached_passwordspray_wluc29.csv",
        "request_size": 30,
        "title": "Password Spray (Many to One)",
        "cache_time": 43800
    },
    "WLUC30": {
       "prompt": "Please determine on a scale from 1-100 the confidence that the following processes are malicious based off their rarity of execution (process name given first followed by the distinct number of hosts were the process was executed, separated by a '>'). Return only integers, nothing else. Return the results as a newline seperated list with no other characters or stylistic elements.",
        "dir": "./RAG/rareexecutable/",
        "rag_ok": "real_rareexecutable_wluc30.csv",
        "rag_bad": "bad_rareexecutable_wluc30.csv",
        "cache": "cached_rareexecutable_wluc30.csv",
        "request_size": 30,
        "title": "Detect Rare Executables",
        "cache_time": 43800
    },
    "WLUC31": {
       "prompt": "Please determine on a scale from 1-100 the confidence that the following files are malicious based on the file extension. Return only integers, nothing else. Return the results as a newline seperated list with no other characters or stylistic elements.",
        "dir": "./RAG/susemailextension/",
        "rag_ok": "real_susemailextension_wluc31.csv",
        "rag_bad": "bad_susemailextension_wluc31.csv",
        "cache": "cached_susemailextension_wluc31.csv",
        "request_size": 30,
        "title": "Suspicious Email Attachment Extensions",
        "cache_time": 43800
    },
    "WLUC32": {
       "prompt": "Please determine on a scale from 1-100 the confidence that the following BITS processes are malicious. Return only integers, nothing else. Return the results as a newline seperated list with no other characters or stylistic elements.",
        "dir": "./RAG/BITSjobs/",
        "rag_ok": "real_BITSjobs_wluc32.csv",
        "rag_bad": "bad_BITSjobs_wluc32.csv",
        "cache": "cached_BITSjobs_wluc32.csv",
        "request_size": 30,
        "title": "BITSAdmin Download File/BITS Job Persistence",
        "cache_time": 43800
    },
    "WLUC33": {
       "prompt": "Please determine on a scale from 1-100 the confidence that the following process executes an AzureHound command line argument or the file name is an AzureHound related file. Return only integers, nothing else. Return the results as a newline seperated list with no other characters or stylistic elements.",
        "dir": "./RAG/AzureHound/",
        "rag_ok": "real_AzureHound_wluc33.csv",
        "rag_bad": "bad_AzureHound_wluc33.csv",
        "cache": "cached_AzureHouond_wluc33.csv",
        "request_size": 30,
        "title": "Detect AzureHound Command-Line Arguments/Detect AzureHound File Modifications",
        "cache_time": 43800
    },
    "WLUC34": {
       "prompt": "Please determine on a scale from 1-100 the confidence that the following processes use the copy command to dump credentials from a shadow copy or create a symlink to a shadow copy. Return only integers, nothing else. Return the results as a newline seperated list with no other characters or stylistic elements.",
        "dir": "./RAG/CredentialDumping/",
        "rag_ok": "real_CredentialDumping_wluc34.csv",
        "rag_bad": "bad_CredentialDumping_wluc34.csv",
        "cache": "cached_CredentialDumping_wluc34.csv",
        "request_size": 30,
        "title": "Credential Dumping via Copy Command from Shadow Copy/Credential Dumping via Symlink to Shadow Copy",
        "cache_time": 43800
    },
    "WLUC35": {
       "prompt": "Please determine on a scale from 1-100 the confidence that the following processes are the abuse of IAM controls for persistence, privilege escalation, or credential misuse. Return only integers, nothing else. Return the results as a newline seperated list with no other characters or stylistic elements.",
        "dir": "./RAG/LoginElementsCreation/",
        "rag_ok": "real_LoginElementsCreation_wluc35.csv",
        "rag_bad": "bad_LoginElementsCreation_wluc35.csv",
        "cache": "cached_LoginElementsCreation_wluc35.csv",
        "request_size": 30,
        "title": "AWS Login Elements Creation",
        "cache_time": 43800
    },
    "WLUC36": {
       "prompt": "Please determine on a scale from 1-100 the confidence that the following processes are malicious attempts to modify or access credentials for AWS EC2 instances. Return only integers, nothing else. Return the results as a newline seperated list with no other characters or stylistic elements.",
        "dir": "./RAG/CredentialManipulation/",
        "rag_ok": "real_CredentialManipulation_wluc36.csv",
        "rag_bad": "bad_CredentialManipulation_wluc36.csv",
        "cache": "cached_CredentialManipulation_wluc36.csv",
        "request_size": 30,
        "title": "AWS ASL Credential Manipulation",
        "cache_time": 43800
    },
    "WLUC37": {
       "prompt": "Please determine on a scale from 1-100 the confidence that the following processes are potential attempts to disable or evade AWS monitoring, auditing, or detection systems by deleting log or security resources. Return only integers, nothing else. Return the results as a newline seperated list with no other characters or stylistic elements.",
        "dir": "./RAG/LogDeletion/",
        "rag_ok": "real_LogDeletion_wluc37.csv",
        "rag_bad": "bad_LogDeletion_wluc37.csv",
        "cache": "cached_LogDeletion_wluc37.csv",
        "request_size": 30,
        "title": "AWS ASL Log Deletion",
        "cache_time": 43800
    },
    "WLUC38": {
       "prompt": "Please determine on a scale from 1-100 the confidence that the following are cases off password spraying from a single username, where the first integer is the distinct number of sources from which the authentication attempts originate and the second integer is the ratio of succesful authentications divided by failed authentications, seperated by a single '>' character. Return only integers, nothing else. Return the results as a newline seperated list with no other characters or stylistic elements.",
        "dir": "./RAG/passwordspray/",
        "rag_ok": "real_passwordspray_wluc38.csv",
        "rag_bad": "bad_passwordspray_wluc38.csv",
        "cache": "cached_passwordspray_wluc38.csv",
        "request_size": 30,
        "title": "Password Spray (One to Many)",
        "cache_time": 43800
    },
     "WLUC39": {
       "prompt": "Please determine on a scale from 1-100 the confidence that the following are attempts to modify or disable audit logging. Return only integers, nothing else. Return the results as a newline seperated list with no other characters or stylistic elements.",
        "dir": "./RAG/CloudtrailManipulation/",
        "rag_ok": "real_CloudtrailManipulation_wluc39.csv",
        "rag_bad": "bad_CloudtrailManipulation_wluc39.csv",
        "cache": "cached_CloudtrailManipulation_wluc39.csv",
        "request_size": 30,
        "title": "AWS Cloudtrail Manipulation",
         "cache_time": 43800
    },
    "WLUC40": {
       "prompt": "Please determine on a scale from 1-100 the confidence that the following activity are malicious attempts to upload an ECR image. Return only integers, nothing else. Return the results as a newline seperated list with no other characters or stylistic elements.",
        "dir": "./RAG/AbnormalECRUpload/",
        "rag_ok": "real_AbnormalECRUpload_wluc40.csv",
        "rag_bad": "bad_AbnormalECRUpload_wluc40.csv",
        "cache": "cached_AbnormalECRUpload_wluc40.csv",
        "request_size": 30,
        "title": "AWS Abnormal ECR Container Upload",
        "cache_time": 43800
    },
    "WLUC41": {
       "prompt": "Please determine on a scale from 1-100 the confidence that the following are an abnormal amount of failed AWS IAM role assumptions, indicating that someone may be guessing IAM role names. Return only integers, nothing else. Return the results as a newline separated list with no other characters or stylistic elements.",
        "dir": "./RAG/PrivilegeEscalation/",
        "rag_ok": "real_PrivilegeEscalation_wluc41.csv",
        "rag_bad": "bad_PrivilegeEscalation_wluc41.csv",
        "cache": "cached_PrivilegeEscalation_wluc41.csv",
        "request_size": 30,
        "title": "AWS Privilege Escalation",
        "cache_time": 43800
    },
     "WLUC43": {
       "prompt": "Please determine on a scale from 1-100 the confidence that the following ACL rule deletions or overly broad ingress permission changes are being performed maliciously. Return only integers, nothing else. Return the results as a newline seperated list with no other characters or stylistic elements.",
        "dir": "./RAG/ACLCreationDeletion/",
        "rag_ok": "real_ACLCreationDeletion_wluc43.csv",
        "rag_bad": "bad_ACLCreationDeletion_wluc43.csv",
        "cache": "cached_CACLCreationDeletion_wluc43.csv",
        "request_size": 30,
        "title": "AWS ACL Creation/Deletion",
        "cache_time": 43800
    },
    "WLUC42": {
       "prompt": "Please determine on a scale from 1-100 the confidence that the following are malicious group or policy deletions including suspicious failed attempts from non-AWS user agents. Return only integers, nothing else. Return the results as a newline seperated list with no other characters or stylistic elements.",
        "dir": "./RAG/LogDeletion/",
        "rag_ok": "real_LogDeletion_wluc42.csv",
        "rag_bad": "bad_LogDeletion_wluc42.csv",
        "cache": "cached_LogDeletion_wluc42.csv",
        "request_size": 30,
        "title": "AWS IAM Log Deletion",
        "cache_time": 43800
    },
    "WLUC44": {
       "prompt": "Please determine on a scale from 1-100 the confidence that the following are attempts to maliciously delete critical Bedrock configurations, including model logging, safety guardrails, or knowledge bases. Return only integers, nothing else. Return the results as a newline seperated list with no other characters or stylistic elements.",
        "dir": "./RAG/BedrockDeletion/",
        "rag_ok": "real_BedrockDeletion_wluc44.csv",
        "rag_bad": "bad_BedrockDeletion_wluc44.csv",
        "cache": "cached_BedrockDeletion_wluc44.csv",
        "request_size": 30,
        "title": "AWS Bedrock Deletion",
        "cache_time": 43800
    },
    "WLUC45": {
       "prompt": "Please determine on a scale from 1-100 the confidence that the following ECR image vulnerability scan returned findings that are indicative of a security risk. Return only integers, nothing else. Return the results as a newline seperated list with no other characters or stylistic elements.",
        "dir": "./RAG/ECRContainerScanning/",
        "rag_ok": "real_ECRContainerScanning_wluc45.csv",
        "rag_bad": "bad_ECRContainerScanning_wluc45.csv",
        "cache": "cached_ECRContainerScanning_wluc45.csv",
        "request_size": 30,
        "title": "AWS ECR Container Scanning",
        "cache_time": 43800
    },
     "WLUC46": {
       "prompt": "Please determine on a scale from 1-100 the confidence that the following upload is being done by an unauthorized user or at an abnormal time. Return only integers, nothing else. Return the results as a newline seperated list with no other characters or stylistic elements.",
        "dir": "./RAG/ECRAbnormalUpload/",
        "rag_ok": "real_ECRAbnormalUpload_wluc46.csv",
        "rag_bad": "bad_ECRAbnormalUpload_wluc46.csv",
        "cache": "cached_ECRAbnormalUpload_wluc46.csv",
        "request_size": 30,
        "title": "AWS ECR Abnormal Upload",
        "cache_time": 43800
    },
     "WLUC47": {
       "prompt": "Please determine on a scale from 1-100 the confidence that the snapshot activity, DataSync Task creation, S3 Bucket replication, job creation, or S3 object access for a single user is malicious. Return only integers, nothing else. Return the results as a newline seperated list with no other characters or stylistic elements.",
        "dir": "./RAG/Exfiltration/",
        "rag_ok": "real_Exfiltration_wluc47.csv",
        "rag_bad": "bad_Exfiltration_wluc47.csv",
        "cache": "cached_Exfiltration_wluc47.csv",
        "request_size": 30,
        "title": "AWS Exfiltration",
        "cache_time": 43800
    },
    "WLUC48": {
       "prompt": "Please determine on a scale from 1-100 the confidence that the following count of login failures from a single user within an hour long period is indicative of malicious behavior. Return only integers, nothing else. Return the results as a newline seperated list with no other characters or stylistic elements.",
        "dir": "./RAG/FailedAuth/",
        "rag_ok": "real_FailedAuth_wluc48.csv",
        "rag_bad": "bad_FailedAuth_wluc48.csv",
        "cache": "cached_FailedAuth_wluc48.csv",
        "request_size": 30,
        "title": "AWS Failed Authentication",
        "cache_time": 43800
    },
    "WLUC49": {
       "prompt": "Please determine on a scale from 1-100 the confidence that the following failed MFA authentication and MFA device deactivations from a single user is indicative of a malicious attack. Return only integers, nothing else. Return the results as a newline seperated list with no other characters or stylistic elements.",
        "dir": "./RAG/MFAFailure/",
        "rag_ok": "real_MFAFailure_wluc49.csv",
        "rag_bad": "bad_MFAFailure_wluc49.csv",
        "cache": "cached_MFAFailure_wluc49.csv",
        "request_size": 30,
        "title": "AWS MFA Failure",
        "cache_time": 43800
    },
     "WLUC50": {
       "prompt": "Please determine on a scale from 1-100 the confidence that the following behaviors are malicious authentication attempts to the AWS console. Return only integers, nothing else. Return the results as a newline seperated list with no other characters or stylistic elements.",
        "dir": "./RAG/AuthOneIPMultiUser/",
        "rag_ok": "real_AuthOneIPMultiUser_wluc50.csv",
        "rag_bad": "bad_AuthOneIPMultiUser_wluc50.csv",
        "cache": "cached_AuthOneIPMultiUser_wluc50.csv",
        "request_size": 30,
        "title": "AWS Authentication from One IP to Multiple Users"
    },
    "WLUC51": {
       "prompt": "Please determine on a scale from 1-100 the confidence that the following unusual AWS cloud events are malicious in nature. Return only integers, nothing else. Return the results as a newline seperated list with no other characters or stylistic elements.",
        "dir": "./RAG/CloudInstanceCreation/",
        "rag_ok": "real_CloudInstanceCreation_wluc51.csv",
        "rag_bad": "bad_CloudInstanceCreation_wluc51.csv",
        "cache": "cached_CloudInstanceCreation_wluc51.csv",
        "request_size": 30,
        "title": "AWS Cloud Instance Creation"
    },
     "WLUC52": {
       "prompt": "Please determine on a scale from 1-100 the confidence that the following AWS cloud provisioning attempts, initiated from either previously unseen regions, countries, cities, or source IPs (as specified), represent attacker behavior or unauthorized activity. Each line begins with how unique the location of the provision attempt is followed by a >, then the attempting IP address. Return only integers, nothing else. Return the results as a newline seperated list with no other characters or stylistic elements.",
        "dir": "./RAG/CloudProvisioning/",
        "rag_ok": "real_CloudProvisioning_wluc52.csv",
        "rag_bad": "bad_CloudProvisioning_wluc52.csv",
        "cache": "cached_CloudProvisioning_wluc52.csv",
        "request_size": 30,
        "title": "AWS Cloud Provisioning"
    },
    "WLUC53": {
       "prompt": "Please determine on a scale from 1–100 the confidence that each of the following AWS console login events represents suspicious activity based on contextual anomalies in the source IP address. Each prompt contains information about whether the source IP is being seen for the first time from a new geographic location (city, region, or country), or whether it's associated with a new login pattern (such as a first-time user or first-time source). Use this context and the IP reputation to assess how likely each login is to represent malicious or unauthorized behavior. Return only integers, nothing else. Return the results as a newline separated list with no other characters or stylistic elements.",
        "dir": "./RAG/ConsoleLogin/",
        "rag_ok": "real_ConsoleLogin_wluc53.csv",
        "rag_bad": "bad_ConsoleLogin_wluc53.csv",
        "cache": "cached_ConsoleLogin_wluc53.csv",
        "request_size": 30,
        "title": "AWS Console Login"
    },
    "WLUC54": {
       "prompt": "Please determine on a scale from 1–100 how suspicious the following instances are. Each instance is the first time that the provided IP address has accessed a specific S3 bucket within the customer environment. Take into account the IP reputation and physical location of the provided IP addresss. Return only integers, nothing else. Return the results as a newline seperated list with no other characters or stylistic elements.",
        "dir": "./RAG/S3AccessDetection/",
        "rag_ok": "real_S3AccessDetection_wluc54.csv",
        "rag_bad": "bad_S3AccessDetection_wluc54.csv",
        "cache": "cached_S3AccessDetection_wluc54.csv",
        "request_size": 30,
        "title": "AWS S3 Access Detection"
    },
    "WLUC55": {
       "prompt": "Please determine on a scale from 1–100 the likelihood that this activity represents suspicious or potentially malicious behavior. The raw data sent includes the number of DeleteBucket operations executed by a user within a 24-hour window. This is evaluated against their historical activity using interquartile range (IQR)-based statistical outlier detection. Elevated DeleteBucket counts(those significantly exceeding a user's normal deletion pattern) may indicate intentional mass deletion of S3 buckets, which could be symptomatic of insider threats, misconfigurations, or compromised credentials. Please assess the risk based on the unusual volume and context of deletion activity. Return only integers, nothing else. Return the results as a newline seperated list with no other characters or stylistic elements.",
        "dir": "./RAG/BucketDeletionSpike/",
        "rag_ok": "real_BucketDeletionSpike_wluc55.csv",
        "rag_bad": "bad_BucketDeletionSpike_wluc55.csv",
        "cache": "cached_BucketDeletionSpike_wluc55.csv",
        "request_size": 30,
        "title": "AWS Bucket Deletion Spike"
    },
    "WLUC56": {
       "prompt": "Please determine on a scale from 1-100 the confidence that the following data is indicative of abnormal AWS API activity. The data sent includes the activity type and how many times each activity was executed by an user in a 1 hour window. This data is pre-filtered as outliers when compared against the user's historical data using interquartile range (IQR)-based statistical outlier detection. Execution counts that are significantly outside the normal range for the user may indicate malicious behavior. Please assess the risk based on the unusual volume and context of activity. The activity type is first item followed by the action count which are separated by a '>'(greater than) sign. Return only integers, nothing else. Return the results as a newline separated list with no other characters or stylistic elements.",
        "dir": "./RAG/CloudAPICalls/",
        "rag_ok": "real_CloudAPICalls_wluc56.csv",
        "rag_bad": "bad_CloudAPICalls_wluc56.csv",
        "cache": "cached_CloudAPICalls_wluc56.csv",
        "request_size": 30,
        "title": "Abnormal Cloud Instance API Calls"
    },
    "WLUC57": {
       "prompt": "Please determine on a scale from 1-100 the confidence that the following password and account activity is indicative of malicious intent. Each entry represents how many unique accounts have had their password reset, account disabled, or account deleted by a single user within an hour time period. Return only integers, nothing else. Return the results as a newline seperated list with no other characters or stylistic elements.",
        "dir": "./RAG/MultiAccManipulation/",
        "rag_ok": "real_MultiAccManipulation_wluc57.csv",
        "rag_bad": "bad_MultiAccManipulation_wluc57.csv",
        "cache": "cached_MultiAccManipulation_wluc57.csv",
        "request_size": 30,
        "title": "Windows Multi-Account Manipulation"
    },
    "WLUC58": {
       "prompt": "Please determine on a scale from 1-100 the confidence that the privilege escalation of the user or service prinicipal within Azure Active Directory is malicious. Each entry contains an assignment type which tells you if it was an user or service principal who was assigned a privileged role and a role which tells you what privileged role was assigned. Return only integers, nothing else. Return the results as a newline seperated list with no other characters or stylistic elements.",
        "dir": "./RAG/PrivilegeEscalation/",
        "rag_ok": "real_PrivilegeEscalation_wluc58.csv",
        "rag_bad": "bad_PrivilegeEscalation_wluc58.csv",
        "cache": "cached_PrivilegeEscalation_wluc58.csv",
        "request_size": 30,
        "title": "O365 Privilege Escalation"
        "cache_time": 43800
    },   
     "WLUC59": {
       "prompt": "Please determine on a scale from 1-100 the confidence that the content search and/or exportation of the results of the search within the Office 365 Security and Compliance Center is malicious. The raw data includes the number of content searces intitiated and how many times content searches were exported by a single user. A high number of searches or exportations could indicate sensitive information being sent outside the appropriate scope. Return only integers, nothing else. Return the results as a newline seperated list with no other characters or stylistic elements.",
        "dir": "./RAG/0365ComplianceContent/",
        "rag_ok": "real_0365ComplianceContent_wluc59.csv",
        "rag_bad": "bad_0365ComplianceContent_wluc59.csv",
        "cache": "cached_0365ComplianceContent_wluc59.csv",
        "request_size": 30,
        "title": "O365 Compliance Content Search"
        "cache_time": 43800
    },
    "WLUC60": {
       "prompt": "Please determine on a scale from 1-100 the confidence that the following assigment of the ApplicationImpersonation role in the Microsoft O365 Exchange environment is malicious. The ApplicationImpersonation role enables the user to have access to other people's mailboxes. The data sent is the distinct number of mailboxes that a single user has newly allowed themselves to manage.  Return only integers, nothing else. On the scale of confidence, you will return the number 100, no more and no less. Return the result as a newline seperated list with no other characters or stylistic elements.",
        "dir": "./RAG/O365AppImpersonation/",
        "rag_ok": "real_O365AppImpersonation_wluc60.csv",
        "rag_bad": "bad_O365AppImpersonation_wluc60.csv",
        "cache": "cached_O365AppImpersonation_wluc60.csv",
        "request_size": 30,
        "title": "O365 ApplicationImpersonation Role Assignment"
        "cache_time": 43800
    },
    "WLUC61": {
       "prompt": "Please determine on a scale from 1–100 the confidence that this Microsoft Intune device management event represents malicious behavior or policy abuse, such as unauthorized configuration changes, SYSTEM-level code execution, or lateral movement via device management tools. Each entry contains the specific action(ex: created, updated) and the specific Azure operation name(such as DeviceManagementConfigurationPolicyAssignment) for an individual user. Return only integers, nothing else. Return the results as a newline seperated list with no other characters or stylistic elements.",
        "dir": "./RAG/RemoteManagement/",
        "rag_ok": "real_RemoteManagement_wluc61.csv",
        "rag_bad": "bad_RemoteManagement_wluc61.csv",
        "cache": "cached_RemoteManagement_wluc61.csv",
        "request_size": 30,
        "title": "Azure Remote Management"
        "cache_time": 43800
    },
    "WLUC62": {
       "prompt": "Please determine on a scale from 1–100 the confidence that the following Azure Automation Account/Runbook update or creation is malicious or unauthorized. Each entry contains the activity type(automation account or runbook) and the distinct count of how many times an individual user created an automation or runbook account. Return only integers, nothing else. Return the results as a newline seperated list with no other characters or stylistic elements.",
        "dir": "./RAG/AutomationCreation/",
        "rag_ok": "real_AutomationCreation_wluc62.csv",
        "rag_bad": "bad_AutomationCreation_wluc62.csv",
        "cache": "cached_AutomationCreation_wluc62.csv",
        "request_size": 30,
        "title": "Azure Automation Creation"
        "cache_time": 43800
    },
<<<<<<< HEAD
    "WLUC67": {
       "prompt": "Please determine on a scale from 1–100 the confidence that the OAuth applications created by an user or service principal were created with malicious intent. Each entry will contain the actor type(user or service principal), unique applications(counted by display name), and the count of applications made. Each entry will be formatted like this: actor_type > unique apps > count. Return only integers, nothing else. Return the results as a newline seperated list with no other characters or stylistic elements.",
        "dir": "./RAG/AzureSPCreation/",
        "rag_ok": "real_AzureSPCreation_wluc67.csv",
        "rag_bad": "bad_AzureSPCreation_wluc67.csv",
        "cache": "cached_AzureSPCreation_wluc67.csv",
        "request_size": 30,
        "title": "Azure AD SP Creation"
        "cache_time": 43800
    }
=======
    "WLUC63": {
       "prompt": "Please determine on a scale from 1–100 the confidence that these successful Azure Active Directory authentications represent suspicious behavior. Each entry contains the method used to authenticate into Azure Active Directory, whether it be single-factor authentication or the use of powershell cmdlets. Use the method name to determine the probability that the authentication has malicious intent. Return only integers, nothing else. Return the results as a newline seperated list with no other characters or stylistic elements.",
        "dir": "./RAG/AzureSuccessAuth/",
        "rag_ok": "real_AzureSuccessAuth_wluc63.csv",
        "rag_bad": "bad_AzureSuccessAuth_wluc63.csv",
        "cache": "cached_AzureSuccessAuth_wluc63.csv",
        "request_size": 30,
        "title": "Azure AD Successful Authentication"
        "cache_time": 43800
    },  
    "WLUC64": {
       "prompt": "Please determine on a scale from 1–100 the confidence that this Azure Active Directory Private Identity Management role assignment is malicious. Each entry contains the operation name which is the action of assigning a specific role to an user and the activity type which is either activating or assigning a role. Return only integers, nothing else. Return the results as a newline separated list with no other characters or stylistic elements.",
        "dir": "./RAG/PIMroles/",
        "rag_ok": "real_PIMroles_wluc64.csv",
        "rag_bad": "bad_PIMroles_wluc64.csv",
        "cache": "cached_PIMroles_wluc64.csv",
        "request_size": 30,
        "title": "Azure AD PIM Role"
        "cache_time": 43800
    },
    "WLUC65": {
       "prompt": "Please determine on a scale from 1–100 your confidence that this activity indicates an adversary attempting to modify or add new multi-factor authentication methods to an Azure AD account. If the operation name is equal to 'update user', each entry will contain the old value, new value, and activity_type. The old and new value refers to the old MFA configuration(old value) that was updated to the new configuration(new value). The activity type refers to the specifc action taken, either 'update user' or 'User registered security info' in this case. If the activity type is not 'update user', each entry will only contain the activity type. Return only integers, nothing else. Return the results as a newline separated list with no other characters or stylistic elements.",
        "dir": "./RAG/NewMFAMethod/",
        "rag_ok": "real_NewMFAMethod_wluc65.csv",
        "rag_bad": "bad_NewMFAMethod_wluc65.csv",
        "cache": "cached_NewMFAMethod_wluc65.csv",
        "request_size": 30,
        "title": "Azure AD New MFA Method"
        "cache_time": 43800
  
    

>>>>>>> 539d1612
}<|MERGE_RESOLUTION|>--- conflicted
+++ resolved
@@ -509,19 +509,8 @@
         "request_size": 30,
         "title": "Azure Automation Creation"
         "cache_time": 43800
-    },
-<<<<<<< HEAD
-    "WLUC67": {
-       "prompt": "Please determine on a scale from 1–100 the confidence that the OAuth applications created by an user or service principal were created with malicious intent. Each entry will contain the actor type(user or service principal), unique applications(counted by display name), and the count of applications made. Each entry will be formatted like this: actor_type > unique apps > count. Return only integers, nothing else. Return the results as a newline seperated list with no other characters or stylistic elements.",
-        "dir": "./RAG/AzureSPCreation/",
-        "rag_ok": "real_AzureSPCreation_wluc67.csv",
-        "rag_bad": "bad_AzureSPCreation_wluc67.csv",
-        "cache": "cached_AzureSPCreation_wluc67.csv",
-        "request_size": 30,
-        "title": "Azure AD SP Creation"
-        "cache_time": 43800
-    }
-=======
+   
+    },
     "WLUC63": {
        "prompt": "Please determine on a scale from 1–100 the confidence that these successful Azure Active Directory authentications represent suspicious behavior. Each entry contains the method used to authenticate into Azure Active Directory, whether it be single-factor authentication or the use of powershell cmdlets. Use the method name to determine the probability that the authentication has malicious intent. Return only integers, nothing else. Return the results as a newline seperated list with no other characters or stylistic elements.",
         "dir": "./RAG/AzureSuccessAuth/",
@@ -551,8 +540,18 @@
         "request_size": 30,
         "title": "Azure AD New MFA Method"
         "cache_time": 43800
+      
+    },
+    "WLUC67": {
+       "prompt": "Please determine on a scale from 1–100 the confidence that the OAuth applications created by an user or service principal were created with malicious intent. Each entry will contain the actor type(user or service principal), unique applications(counted by display name), and the count of applications made. Each entry will be formatted like this: actor_type > unique apps > count. Return only integers, nothing else. Return the results as a newline seperated list with no other characters or stylistic elements.",
+        "dir": "./RAG/AzureSPCreation/",
+        "rag_ok": "real_AzureSPCreation_wluc67.csv",
+        "rag_bad": "bad_AzureSPCreation_wluc67.csv",
+        "cache": "cached_AzureSPCreation_wluc67.csv",
+        "request_size": 30,
+        "title": "Azure AD SP Creation"
+        "cache_time": 43800
   
     
 
->>>>>>> 539d1612
 }