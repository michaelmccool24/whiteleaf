--- conflicted
+++ resolved
@@ -518,8 +518,18 @@
         "cache": "cached_AzureSuccessAuth_wluc63.csv",
         "request_size": 30,
         "title": "Azure AD Successful Authentication"
-    },
-<<<<<<< HEAD
+        "cache_time": 43800
+    },  
+    "WLUC64": {
+       "prompt": "Please determine on a scale from 1–100 the confidence that this Azure Active Directory Private Identity Management role assignment is malicious. Each entry contains the operation name which is the action of assigning a specific role to an user and the activity type which is either activating or assigning a role. Return only integers, nothing else. Return the results as a newline separated list with no other characters or stylistic elements.",
+        "dir": "./RAG/PIMroles/",
+        "rag_ok": "real_PIMroles_wluc64.csv",
+        "rag_bad": "bad_PIMroles_wluc64.csv",
+        "cache": "cached_PIMroles_wluc64.csv",
+        "request_size": 30,
+        "title": "Azure AD PIM Role"
+        "cache_time": 43800
+    },
     "WLUC65": {
        "prompt": "Please determine on a scale from 1–100 your confidence that this activity indicates an adversary attempting to modify or add new multi-factor authentication methods to an Azure AD account. If the operation name is equal to 'update user', each entry will contain the old value, new value, and activity_type. The old and new value refers to the old MFA configuration(old value) that was updated to the new configuration(new value). The activity type refers to the specifc action taken, either 'update user' or 'User registered security info' in this case. If the activity type is not 'update user', each entry will only contain the activity type. Return only integers, nothing else. Return the results as a newline separated list with no other characters or stylistic elements.",
         "dir": "./RAG/NewMFAMethod/",
@@ -529,16 +539,7 @@
         "request_size": 30,
         "title": "Azure AD New MFA Method"
         "cache_time": 43800
-=======
-    "WLUC64": {
-       "prompt": "Please determine on a scale from 1–100 the confidence that this Azure Active Directory Private Identity Management role assignment is malicious. Each entry contains the operation name which is the action of assigning a specific role to an user and the activity type which is either activating or assigning a role. Return only integers, nothing else. Return the results as a newline separated list with no other characters or stylistic elements.",
-        "dir": "./RAG/PIMroles/",
-        "rag_ok": "real_PIMroles_wluc64.csv",
-        "rag_bad": "bad_PIMroles_wluc64.csv",
-        "cache": "cached_PIMroles_wluc64.csv",
-        "request_size": 30,
-        "title": "Azure AD PIM Role"
-        "cache_time": 43800
+  
+    
 
->>>>>>> eb67c22f
 }