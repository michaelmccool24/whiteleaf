{
    "WLUC0": {
        "prompt": "Please determine if the following behaviors acting on a single user/system indicate a potential cybersecurity threat deserving human investigation. Return only "yes" or "no", nothing else. Return the results as a newline seperated list with no other characters or stylistic elements.",
        "dir": "./RAG/DGA_domains/",
        "rag_ok": "real_domains.csv",
        "rag_bad": "generated_domains.csv",
        "cache": "cached_domains.csv",
        "request_size": 30,
        "title": "Whiteleaf Notable Generator"
    },
    "WLUC1": {
        "prompt": "Please determine on a scale from 1-100 the confidence that each of the following domains is DGA generated. Return only integers, nothing else. Return the results as a newline seperated list with no other characters or stylistic elements.",
        "dir": "./RAG/DGA_domains/",
        "rag_ok": "real_domains.csv",
        "rag_bad": "generated_domains.csv",
        "cache": "cached_domains.csv",
        "request_size": 30,
        "title": "DGA Domains",
        "cache_time": 43800
    },
    "WLUC6": {
       "prompt": "Please determine on a scale from 1-100 the confidence that each of the following URLs are illegitimate web requests and are actually cases of SQL injection. Return only integers, nothing else. Return the results as a newline seperated list with no other characters or stylistic elements.",
        "dir": "./RAG/URL/",
        "rag_ok": "real_url_wluc6.csv",
        "rag_bad": "bad_url_wluc6.csv",
        "cache": "cached_url_wluc6.csv",
        "request_size": 30,
        "title": "Mass Mailer Traffic Profile",
        "cache_time": 43800
    },
    "WLUC7": {
       "prompt": "Please determine on a scale from 1-100 the confidence that each of the following processes are being executed from unusual and/or suspicious file paths. Return only integers, nothing else. Return the results as a newline seperated list with no other characters or stylistic elements.",
        "dir": "./RAG/Processes/",
        "rag_ok": "real_processes_wluc7.csv",
        "rag_bad": "bad_processes_wluc7.csv",
        "cache": "cached_processes_wluc7.csv",
        "request_size": 30,
        "title": "Process Executed from Suspicious File Path",
        "cache_time": 43800
    },
    "WLUC8": {
       "prompt": "Please determine on a scale from 1-100 the confidence that each of the following URLs (source domain and recipient domain, separated by a '>') are illegitimate lookalike email domains. Return only integers, nothing else. Return the results as a newline seperated list with no other characters or stylistic elements.",
        "dir": "./RAG/Lookalike_domains/",
        "rag_ok": "real_domains_wluc8.csv",
        "rag_bad": "lookalike_domains_wluc8.csv",
        "cache": "cached_domains_wluc8.csv",
        "request_size": 30,
        "title": "Lookalike Domains in Email",
        "cache_time": 43800
    },
    "WLUC9": {
       "prompt": "Please determine on a scale from 1-100 the confidence that each of the following URLs are illegitimate lookalike web domains. Return only integers, nothing else. Return the results as a newline seperated list with no other characters or stylistic elements.",
        "dir": "./RAG/Lookalike_domains/",
        "rag_ok": "real_domains_wluc9.csv",
        "rag_bad": "lookalike_domains_wluc9.csv",
        "cache": "cached_domains_wluc9.csv",
        "request_size": 30,
        "title": "Lookalike Domains in Web",
        "cache_time": 43800
    },
    "WLUC10": {
       "prompt": "Please determine on a scale from 1-100 the confidence that each of the following Powershell processes are suspicious and potentially malicious. Return only integers, nothing else. Return the results as a newline seperated list with no other characters or stylistic elements.",
        "dir": "./RAG/Powershell/",
        "rag_ok": "real_processes_wluc10.csv",
        "rag_bad": "bad_processes_wluc10.csv",
        "cache": "cached_processes_wluc10.csv",
        "request_size": 30,
        "title": "Suspicious Powershell Commands",
        "cache_time": 43800
    },
    "WLUC11": {
       "prompt": "Please determine on a scale from 1-100 the confidence that each of the following Linux processes are suspicious and potentially malicious. Return only integers, nothing else. Return the results as a newline seperated list with no other characters or stylistic elements.",
        "dir": "./RAG/Linux/",
        "rag_ok": "real_processes_wluc11.csv",
        "rag_bad": "bad_processes_wluc11.csv",
        "cache": "cached_processes_wluc11.csv",
        "request_size": 30,
        "title": "Suspicious Linux Commands",
        "cache_time": 43800
    },
    "WLUC12": {
       "prompt": "Please determine on a scale from 1-100 the confidence that each of the following processes and hashes are part of a malicious Monti Chrome ransomware attack. Return only integers, nothing else. Return the results as a newline seperated list with no other characters or stylistic elements.",
        "dir": "./RAG/Monti/",
        "rag_ok": "real_processes_wluc12.csv",
        "rag_bad": "bad_processes_wluc12.csv",
        "cache": "cached_processes_wluc12.csv",
        "request_size": 30,
        "title": "Monti Chrome Ransomware Attack",
        "cache_time": 43800
    },
    "WLUC13": {
       "prompt": "Please determine on a scale from 1-100 the confidence that each of the following network applications are part of a malicious LOLBAS network traffic attack. Return only integers, nothing else. Return the results as a newline seperated list with no other characters or stylistic elements.",
        "dir": "./RAG/Powershell/",
        "rag_ok": "real_apps_wluc13.csv",
        "rag_bad": "bad_apps_wluc13.csv",
        "cache": "cached_apps_wluc13.csv",
        "request_size": 30,
        "title": "LOLBAS Network Traffic",
        "cache_time": 43800
    },
    "WLUC15": {
       "prompt": "Please determine on a scale from 1-100 the confidence that each of the following instances of Windows CallTrace DLLs, GrantedAccess rights, and target images (separated by '>') are part of a credential dumping attack. Return only integers, nothing else. Return the results as a newline seperated list with no other characters or stylistic elements.",
        "dir": "./RAG/Credential_dumping/",
        "rag_ok": "real_dumping_wluc15.csv",
        "rag_bad": "bad_dumping_wluc15.csv",
        "cache": "cached_dumping_wluc15.csv",
        "request_size": 30,
        "title": "Windows Credential Dumping",
        "cache_time": 43800
    },
    "WLUC16": {
       "prompt": "Please determine on a scale from 1-100 the confidence that it is malicious or suspicious to delete each of the following Linux services and jobs. Return only integers, nothing else. Return the results as a newline seperated list with no other characters or stylistic elements.",
        "dir": "./RAG/Linux/",
        "rag_ok": "real_services_jobs_wluc16.csv",
        "rag_bad": "bad_services_jobs_wluc16.csv",
        "cache": "cached_services_jobs_wluc16.csv",
        "request_size": 30,
        "title": "Linux Deletion of Services or Jobs",
        "cache_time": 43800
    },
    "WLUC17": {
       "prompt": "Please determine on a scale from 1-100 the confidence that the following Linux delete commands are malicious or suspicious. Return only integers, nothing else. Return the results as a newline seperated list with no other characters or stylistic elements.",
        "dir": "./RAG/Linux/",
        "rag_ok": "real_files_wluc17.csv",
        "rag_bad": "bad_files_wluc17.csv",
        "cache": "cached_files_wluc17.csv",
        "request_size": 30,
        "title": "Linux Deletion of Critical Files",
        "cache_time": 43800
    },
    "WLUC18": {
       "prompt": "Please determine on a scale from 1-100 the confidence that it is malicious or suspicious to detele each of the following Linux files, certificates, or boot scripts. Return only integers, nothing else. Return the results as a newline seperated list with no other characters or stylistic elements.",
        "dir": "./RAG/Linux/",
        "rag_ok": "real_files_wluc18.csv",
        "rag_bad": "bad_files_wluc18.csv",
        "cache": "cached_files_wluc18.csv",
        "request_size": 30,
        "title": "Linux Deletion of Infra Support",
        "cache_time": 43800
    },
    "WLUC20": {
       "prompt": "Please determine on a scale from 1-100 the confidence that the following counts of Microsoft office365 'eDiscovery search started or exported' actions by a single user is malicious or suspicious. Return only integers, nothing else. Return the results as a newline seperated list with no other characters or stylistic elements.",
        "dir": "./RAG/O365/",
        "rag_ok": "real_pst_exports_wluc20.csv",
        "rag_bad": "bad_pst_exports_wluc20.csv",
        "cache": "cached_pst_exports_wluc20.csv",
        "request_size": 30,
        "title": "O365 PST Exports",
        "cache_time": 43800
    },
    "WLUC21": {
       "prompt": "Please determine on a scale from 1-100 the confidence that the following Windows WMI processes contain suspicious commands that may be executing malicious code on local or remote hosts. Return only integers, nothing else. Return the results as a newline seperated list with no other characters or stylistic elements.",
        "dir": "./RAG/WMI/",
        "rag_ok": "real_wmi_wluc21.csv",
        "rag_bad": "bad_wmi_wluc21.csv",
        "cache": "cached_wmi_wluc21.csv",
        "request_size": 30,
        "title": "Windows WMI Suspicious Execution",
        "cache_time": 43800
    },
    "WLUC22": {
       "prompt": "Please determine on a scale from 1-100 the confidence that the following Windows processes contain suspicious commands related to malicious CertUtil downloading, extraction, or decoding. Return only integers, nothing else. Return the results as a newline seperated list with no other characters or stylistic elements.",
        "dir": "./RAG/CertUtil/",
        "rag_ok": "real_certutil_wluc22.csv",
        "rag_bad": "bad_certutil_wluc22.csv",
        "cache": "cached_certutil_wluc22.csv",
        "request_size": 30,
        "title": "Windows Suspicious CertUtil Activity",
        "cache_time": 43800
    },
    "WLUC28": {
       "prompt": "Please determine on a scale from 1-100 the confidence that the following filenames with their file extensions are related to ransomware behavior. Return only integers, nothing else. Return the results as a newline seperated list with no other characters or stylistic elements.",
        "dir": "./RAG/ransomware/",
        "rag_ok": "real_ransomware_wluc28.csv",
        "rag_bad": "bad_ransomware_wluc28.csv",
        "cache": "cached_ransomware_wluc28.csv",
        "request_size": 30,
        "title": "Suspicious Ransomware Extension",
        "cache_time": 43800
    },
    "WLUC29": {
       "prompt": "Please determine on a scale from 1-100 the confidence that the following are cases off password spraying from a single source, where the first integer is the distinct number of usernames used in authentication attempts and the second integer is the ratio of succesful authentications divided by failed authentications, seperated by a single '>' character. Return only integers, nothing else. Return the results as a newline seperated list with no other characters or stylistic elements.",
        "dir": "./RAG/passwordspray/",
        "rag_ok": "real_passwordspray_wluc29.csv",
        "rag_bad": "bad_passwordspray_wluc29.csv",
        "cache": "cached_passwordspray_wluc29.csv",
        "request_size": 30,
        "title": "Password Spray (Many to One)",
        "cache_time": 43800
    },
    "WLUC30": {
       "prompt": "Please determine on a scale from 1-100 the confidence that the following processes are malicious based off their rarity of execution (process name given first followed by the distinct number of hosts were the process was executed, separated by a '>'). Return only integers, nothing else. Return the results as a newline seperated list with no other characters or stylistic elements.",
        "dir": "./RAG/rareexecutable/",
        "rag_ok": "real_rareexecutable_wluc30.csv",
        "rag_bad": "bad_rareexecutable_wluc30.csv",
        "cache": "cached_rareexecutable_wluc30.csv",
        "request_size": 30,
        "title": "Detect Rare Executables",
        "cache_time": 43800
    },
    "WLUC31": {
       "prompt": "Please determine on a scale from 1-100 the confidence that the following files are malicious based on the file extension. Return only integers, nothing else. Return the results as a newline seperated list with no other characters or stylistic elements.",
        "dir": "./RAG/susemailextension/",
        "rag_ok": "real_susemailextension_wluc31.csv",
        "rag_bad": "bad_susemailextension_wluc31.csv",
        "cache": "cached_susemailextension_wluc31.csv",
        "request_size": 30,
        "title": "Suspicious Email Attachment Extensions",
        "cache_time": 43800
    },
    "WLUC32": {
       "prompt": "Please determine on a scale from 1-100 the confidence that the following BITS processes are malicious. Return only integers, nothing else. Return the results as a newline seperated list with no other characters or stylistic elements.",
        "dir": "./RAG/BITSjobs/",
        "rag_ok": "real_BITSjobs_wluc32.csv",
        "rag_bad": "bad_BITSjobs_wluc32.csv",
        "cache": "cached_BITSjobs_wluc32.csv",
        "request_size": 30,
        "title": "BITSAdmin Download File/BITS Job Persistence",
        "cache_time": 43800
    },
    "WLUC33": {
       "prompt": "Please determine on a scale from 1-100 the confidence that the following process executes an AzureHound command line argument or the file name is an AzureHound related file. Return only integers, nothing else. Return the results as a newline seperated list with no other characters or stylistic elements.",
        "dir": "./RAG/AzureHound/",
        "rag_ok": "real_AzureHound_wluc33.csv",
        "rag_bad": "bad_AzureHound_wluc33.csv",
        "cache": "cached_AzureHouond_wluc33.csv",
        "request_size": 30,
        "title": "Detect AzureHound Command-Line Arguments/Detect AzureHound File Modifications",
        "cache_time": 43800
    },
    "WLUC34": {
       "prompt": "Please determine on a scale from 1-100 the confidence that the following processes use the copy command to dump credentials from a shadow copy or create a symlink to a shadow copy. Return only integers, nothing else. Return the results as a newline seperated list with no other characters or stylistic elements.",
        "dir": "./RAG/CredentialDumping/",
        "rag_ok": "real_CredentialDumping_wluc34.csv",
        "rag_bad": "bad_CredentialDumping_wluc34.csv",
        "cache": "cached_CredentialDumping_wluc34.csv",
        "request_size": 30,
        "title": "Credential Dumping via Copy Command from Shadow Copy/Credential Dumping via Symlink to Shadow Copy",
        "cache_time": 43800
    },
    "WLUC35": {
       "prompt": "Please determine on a scale from 1-100 the confidence that the following processes are the abuse of IAM controls for persistence, privilege escalation, or credential misuse. Return only integers, nothing else. Return the results as a newline seperated list with no other characters or stylistic elements.",
        "dir": "./RAG/LoginElementsCreation/",
        "rag_ok": "real_LoginElementsCreation_wluc35.csv",
        "rag_bad": "bad_LoginElementsCreation_wluc35.csv",
        "cache": "cached_LoginElementsCreation_wluc35.csv",
        "request_size": 30,
        "title": "AWS Login Elements Creation",
        "cache_time": 43800
    },
    "WLUC36": {
       "prompt": "Please determine on a scale from 1-100 the confidence that the following processes are malicious attempts to modify or access credentials for AWS EC2 instances. Return only integers, nothing else. Return the results as a newline seperated list with no other characters or stylistic elements.",
        "dir": "./RAG/CredentialManipulation/",
        "rag_ok": "real_CredentialManipulation_wluc36.csv",
        "rag_bad": "bad_CredentialManipulation_wluc36.csv",
        "cache": "cached_CredentialManipulation_wluc36.csv",
        "request_size": 30,
        "title": "AWS ASL Credential Manipulation",
        "cache_time": 43800
    },
    "WLUC37": {
       "prompt": "Please determine on a scale from 1-100 the confidence that the following processes are potential attempts to disable or evade AWS monitoring, auditing, or detection systems by deleting log or security resources. Return only integers, nothing else. Return the results as a newline seperated list with no other characters or stylistic elements.",
        "dir": "./RAG/LogDeletion/",
        "rag_ok": "real_LogDeletion_wluc37.csv",
        "rag_bad": "bad_LogDeletion_wluc37.csv",
        "cache": "cached_LogDeletion_wluc37.csv",
        "request_size": 30,
        "title": "AWS ASL Log Deletion",
        "cache_time": 43800
    },
    "WLUC38": {
       "prompt": "Please determine on a scale from 1-100 the confidence that the following are cases off password spraying from a single username, where the first integer is the distinct number of sources from which the authentication attempts originate and the second integer is the ratio of succesful authentications divided by failed authentications, seperated by a single '>' character. Return only integers, nothing else. Return the results as a newline seperated list with no other characters or stylistic elements.",
        "dir": "./RAG/passwordspray/",
        "rag_ok": "real_passwordspray_wluc38.csv",
        "rag_bad": "bad_passwordspray_wluc38.csv",
        "cache": "cached_passwordspray_wluc38.csv",
        "request_size": 30,
        "title": "Password Spray (One to Many)",
        "cache_time": 43800
    },
     "WLUC39": {
       "prompt": "Please determine on a scale from 1-100 the confidence that the following are attempts to modify or disable audit logging. Return only integers, nothing else. Return the results as a newline seperated list with no other characters or stylistic elements.",
        "dir": "./RAG/CloudtrailManipulation/",
        "rag_ok": "real_CloudtrailManipulation_wluc39.csv",
        "rag_bad": "bad_CloudtrailManipulation_wluc39.csv",
        "cache": "cached_CloudtrailManipulation_wluc39.csv",
        "request_size": 30,
        "title": "AWS Cloudtrail Manipulation",
         "cache_time": 43800
    },
    "WLUC40": {
       "prompt": "Please determine on a scale from 1-100 the confidence that the following activity are malicious attempts to upload an ECR image. Return only integers, nothing else. Return the results as a newline seperated list with no other characters or stylistic elements.",
        "dir": "./RAG/AbnormalECRUpload/",
        "rag_ok": "real_AbnormalECRUpload_wluc40.csv",
        "rag_bad": "bad_AbnormalECRUpload_wluc40.csv",
        "cache": "cached_AbnormalECRUpload_wluc40.csv",
        "request_size": 30,
        "title": "AWS Abnormal ECR Container Upload",
        "cache_time": 43800
    },
    "WLUC41": {
       "prompt": "Please determine on a scale from 1-100 the confidence that the following are an abnormal amount of failed AWS IAM role assumptions, indicating that someone may be guessing IAM role names. Return only integers, nothing else. Return the results as a newline separated list with no other characters or stylistic elements.",
        "dir": "./RAG/PrivilegeEscalation/",
        "rag_ok": "real_PrivilegeEscalation_wluc41.csv",
        "rag_bad": "bad_PrivilegeEscalation_wluc41.csv",
        "cache": "cached_PrivilegeEscalation_wluc41.csv",
        "request_size": 30,
        "title": "AWS Privilege Escalation",
        "cache_time": 43800
    },
     "WLUC43": {
       "prompt": "Please determine on a scale from 1-100 the confidence that the following ACL rule deletions or overly broad ingress permission changes are being performed maliciously. Return only integers, nothing else. Return the results as a newline seperated list with no other characters or stylistic elements.",
        "dir": "./RAG/ACLCreationDeletion/",
        "rag_ok": "real_ACLCreationDeletion_wluc43.csv",
        "rag_bad": "bad_ACLCreationDeletion_wluc43.csv",
        "cache": "cached_CACLCreationDeletion_wluc43.csv",
        "request_size": 30,
        "title": "AWS ACL Creation/Deletion",
        "cache_time": 43800
    },
    "WLUC42": {
       "prompt": "Please determine on a scale from 1-100 the confidence that the following are malicious group or policy deletions including suspicious failed attempts from non-AWS user agents. Return only integers, nothing else. Return the results as a newline seperated list with no other characters or stylistic elements.",
        "dir": "./RAG/LogDeletion/",
        "rag_ok": "real_LogDeletion_wluc42.csv",
        "rag_bad": "bad_LogDeletion_wluc42.csv",
        "cache": "cached_LogDeletion_wluc42.csv",
        "request_size": 30,
        "title": "AWS IAM Log Deletion",
        "cache_time": 43800
    },
    "WLUC44": {
       "prompt": "Please determine on a scale from 1-100 the confidence that the following are attempts to maliciously delete critical Bedrock configurations, including model logging, safety guardrails, or knowledge bases. Return only integers, nothing else. Return the results as a newline seperated list with no other characters or stylistic elements.",
        "dir": "./RAG/BedrockDeletion/",
        "rag_ok": "real_BedrockDeletion_wluc44.csv",
        "rag_bad": "bad_BedrockDeletion_wluc44.csv",
        "cache": "cached_BedrockDeletion_wluc44.csv",
        "request_size": 30,
        "title": "AWS Bedrock Deletion",
        "cache_time": 43800
    },
    "WLUC45": {
       "prompt": "Please determine on a scale from 1-100 the confidence that the following ECR image vulnerability scan returned findings that are indicative of a security risk. Return only integers, nothing else. Return the results as a newline seperated list with no other characters or stylistic elements.",
        "dir": "./RAG/ECRContainerScanning/",
        "rag_ok": "real_ECRContainerScanning_wluc45.csv",
        "rag_bad": "bad_ECRContainerScanning_wluc45.csv",
        "cache": "cached_ECRContainerScanning_wluc45.csv",
        "request_size": 30,
        "title": "AWS ECR Container Scanning",
        "cache_time": 43800
    },
     "WLUC46": {
       "prompt": "Please determine on a scale from 1-100 the confidence that the following upload is being done by an unauthorized user or at an abnormal time. Return only integers, nothing else. Return the results as a newline seperated list with no other characters or stylistic elements.",
        "dir": "./RAG/ECRAbnormalUpload/",
        "rag_ok": "real_ECRAbnormalUpload_wluc46.csv",
        "rag_bad": "bad_ECRAbnormalUpload_wluc46.csv",
        "cache": "cached_ECRAbnormalUpload_wluc46.csv",
        "request_size": 30,
        "title": "AWS ECR Abnormal Upload",
        "cache_time": 43800
    },
     "WLUC47": {
       "prompt": "Please determine on a scale from 1-100 the confidence that the snapshot activity, DataSync Task creation, S3 Bucket replication, job creation, or S3 object access for a single user is malicious. Return only integers, nothing else. Return the results as a newline seperated list with no other characters or stylistic elements.",
        "dir": "./RAG/Exfiltration/",
        "rag_ok": "real_Exfiltration_wluc47.csv",
        "rag_bad": "bad_Exfiltration_wluc47.csv",
        "cache": "cached_Exfiltration_wluc47.csv",
        "request_size": 30,
        "title": "AWS Exfiltration",
        "cache_time": 43800
    },
    "WLUC48": {
       "prompt": "Please determine on a scale from 1-100 the confidence that the following count of login failures from a single user within an hour long period is indicative of malicious behavior. Return only integers, nothing else. Return the results as a newline seperated list with no other characters or stylistic elements.",
        "dir": "./RAG/FailedAuth/",
        "rag_ok": "real_FailedAuth_wluc48.csv",
        "rag_bad": "bad_FailedAuth_wluc48.csv",
        "cache": "cached_FailedAuth_wluc48.csv",
        "request_size": 30,
        "title": "AWS Failed Authentication",
        "cache_time": 43800
    },
    "WLUC49": {
       "prompt": "Please determine on a scale from 1-100 the confidence that the following failed MFA authentication and MFA device deactivations from a single user is indicative of a malicious attack. Return only integers, nothing else. Return the results as a newline seperated list with no other characters or stylistic elements.",
        "dir": "./RAG/MFAFailure/",
        "rag_ok": "real_MFAFailure_wluc49.csv",
        "rag_bad": "bad_MFAFailure_wluc49.csv",
        "cache": "cached_MFAFailure_wluc49.csv",
        "request_size": 30,
        "title": "AWS MFA Failure",
        "cache_time": 43800
    },
     "WLUC50": {
       "prompt": "Please determine on a scale from 1-100 the confidence that the following behaviors are malicious authentication attempts to the AWS console. Return only integers, nothing else. Return the results as a newline seperated list with no other characters or stylistic elements.",
        "dir": "./RAG/AuthOneIPMultiUser/",
        "rag_ok": "real_AuthOneIPMultiUser_wluc50.csv",
        "rag_bad": "bad_AuthOneIPMultiUser_wluc50.csv",
        "cache": "cached_AuthOneIPMultiUser_wluc50.csv",
        "request_size": 30,
        "title": "AWS Authentication from One IP to Multiple Users"
    },
    "WLUC51": {
       "prompt": "Please determine on a scale from 1-100 the confidence that the following unusual AWS cloud events are malicious in nature. Return only integers, nothing else. Return the results as a newline seperated list with no other characters or stylistic elements.",
        "dir": "./RAG/CloudInstanceCreation/",
        "rag_ok": "real_CloudInstanceCreation_wluc51.csv",
        "rag_bad": "bad_CloudInstanceCreation_wluc51.csv",
        "cache": "cached_CloudInstanceCreation_wluc51.csv",
        "request_size": 30,
        "title": "AWS Cloud Instance Creation"
    },
     "WLUC52": {
       "prompt": "Please determine on a scale from 1-100 the confidence that the following AWS cloud provisioning attempts, initiated from either previously unseen regions, countries, cities, or source IPs (as specified), represent attacker behavior or unauthorized activity. Each line begins with how unique the location of the provision attempt is followed by a >, then the attempting IP address. Return only integers, nothing else. Return the results as a newline seperated list with no other characters or stylistic elements.",
        "dir": "./RAG/CloudProvisioning/",
        "rag_ok": "real_CloudProvisioning_wluc52.csv",
        "rag_bad": "bad_CloudProvisioning_wluc52.csv",
        "cache": "cached_CloudProvisioning_wluc52.csv",
        "request_size": 30,
        "title": "AWS Cloud Provisioning"
    },
    "WLUC53": {
       "prompt": "Please determine on a scale from 1–100 the confidence that each of the following AWS console login events represents suspicious activity based on contextual anomalies in the source IP address. Each prompt contains information about whether the source IP is being seen for the first time from a new geographic location (city, region, or country), or whether it's associated with a new login pattern (such as a first-time user or first-time source). Use this context and the IP reputation to assess how likely each login is to represent malicious or unauthorized behavior. Return only integers, nothing else. Return the results as a newline separated list with no other characters or stylistic elements.",
        "dir": "./RAG/ConsoleLogin/",
        "rag_ok": "real_ConsoleLogin_wluc53.csv",
        "rag_bad": "bad_ConsoleLogin_wluc53.csv",
        "cache": "cached_ConsoleLogin_wluc53.csv",
        "request_size": 30,
        "title": "AWS Console Login"
    },
    "WLUC54": {
       "prompt": "Please determine on a scale from 1–100 how suspicious the following instances are. Each instance is the first time that the provided IP address has accessed a specific S3 bucket within the customer environment. Take into account the IP reputation and physical location of the provided IP addresss. Return only integers, nothing else. Return the results as a newline seperated list with no other characters or stylistic elements.",
        "dir": "./RAG/S3AccessDetection/",
        "rag_ok": "real_S3AccessDetection_wluc54.csv",
        "rag_bad": "bad_S3AccessDetection_wluc54.csv",
        "cache": "cached_S3AccessDetection_wluc54.csv",
        "request_size": 30,
        "title": "AWS S3 Access Detection"
    },
    "WLUC55": {
       "prompt": "Please determine on a scale from 1–100 the likelihood that this activity represents suspicious or potentially malicious behavior. The raw data sent includes the number of DeleteBucket operations executed by a user within a 24-hour window. This is evaluated against their historical activity using interquartile range (IQR)-based statistical outlier detection. Elevated DeleteBucket counts(those significantly exceeding a user's normal deletion pattern) may indicate intentional mass deletion of S3 buckets, which could be symptomatic of insider threats, misconfigurations, or compromised credentials. Please assess the risk based on the unusual volume and context of deletion activity. Return only integers, nothing else. Return the results as a newline seperated list with no other characters or stylistic elements.",
        "dir": "./RAG/BucketDeletionSpike/",
        "rag_ok": "real_BucketDeletionSpike_wluc55.csv",
        "rag_bad": "bad_BucketDeletionSpike_wluc55.csv",
        "cache": "cached_BucketDeletionSpike_wluc55.csv",
        "request_size": 30,
        "title": "AWS Bucket Deletion Spike"
    },
    "WLUC56": {
       "prompt": "Please determine on a scale from 1-100 the confidence that the following data is indicative of abnormal AWS API activity. The data sent includes the activity type and how many times each activity was executed by an user in a 1 hour window. This data is pre-filtered as outliers when compared against the user's historical data using interquartile range (IQR)-based statistical outlier detection. Execution counts that are significantly outside the normal range for the user may indicate malicious behavior. Please assess the risk based on the unusual volume and context of activity. The activity type is first item followed by the action count which are separated by a '>'(greater than) sign. Return only integers, nothing else. Return the results as a newline separated list with no other characters or stylistic elements.",
        "dir": "./RAG/CloudAPICalls/",
        "rag_ok": "real_CloudAPICalls_wluc56.csv",
        "rag_bad": "bad_CloudAPICalls_wluc56.csv",
        "cache": "cached_CloudAPICalls_wluc56.csv",
        "request_size": 30,
        "title": "Abnormal Cloud Instance API Calls"
    },
    "WLUC57": {
       "prompt": "Please determine on a scale from 1-100 the confidence that the following password and account activity is indicative of malicious intent. Each entry represents how many unique accounts have had their password reset, account disabled, or account deleted by a single user within an hour time period. Return only integers, nothing else. Return the results as a newline seperated list with no other characters or stylistic elements.",
        "dir": "./RAG/MultiAccManipulation/",
        "rag_ok": "real_MultiAccManipulation_wluc57.csv",
        "rag_bad": "bad_MultiAccManipulation_wluc57.csv",
        "cache": "cached_MultiAccManipulation_wluc57.csv",
        "request_size": 30,
        "title": "Windows Multi-Account Manipulation"
    },
    "WLUC58": {
       "prompt": "Please determine on a scale from 1-100 the confidence that the privilege escalation of the user or service prinicipal within Azure Active Directory is malicious. Each entry contains an assignment type which tells you if it was an user or service principal who was assigned a privileged role and a role which tells you what privileged role was assigned. Return only integers, nothing else. Return the results as a newline seperated list with no other characters or stylistic elements.",
        "dir": "./RAG/PrivilegeEscalation/",
        "rag_ok": "real_PrivilegeEscalation_wluc58.csv",
        "rag_bad": "bad_PrivilegeEscalation_wluc58.csv",
        "cache": "cached_PrivilegeEscalation_wluc58.csv",
        "request_size": 30,
        "title": "O365 Privilege Escalation"
        "cache_time": 43800
    },   
     "WLUC59": {
       "prompt": "Please determine on a scale from 1-100 the confidence that the content search and/or exportation of the results of the search within the Office 365 Security and Compliance Center is malicious. The raw data includes the number of content searces intitiated and how many times content searches were exported by a single user. A high number of searches or exportations could indicate sensitive information being sent outside the appropriate scope. Return only integers, nothing else. Return the results as a newline seperated list with no other characters or stylistic elements.",
        "dir": "./RAG/0365ComplianceContent/",
        "rag_ok": "real_0365ComplianceContent_wluc59.csv",
        "rag_bad": "bad_0365ComplianceContent_wluc59.csv",
        "cache": "cached_0365ComplianceContent_wluc59.csv",
        "request_size": 30,
        "title": "O365 Compliance Content Search"
        "cache_time": 43800
    },
    "WLUC60": {
       "prompt": "Please determine on a scale from 1-100 the confidence that the following assigment of the ApplicationImpersonation role in the Microsoft O365 Exchange environment is malicious. The ApplicationImpersonation role enables the user to have access to other people's mailboxes. The data sent is the distinct number of mailboxes that a single user has newly allowed themselves to manage.  Return only integers, nothing else. On the scale of confidence, you will return the number 100, no more and no less. Return the result as a newline seperated list with no other characters or stylistic elements.",
        "dir": "./RAG/O365AppImpersonation/",
        "rag_ok": "real_O365AppImpersonation_wluc60.csv",
        "rag_bad": "bad_O365AppImpersonation_wluc60.csv",
        "cache": "cached_O365AppImpersonation_wluc60.csv",
        "request_size": 30,
        "title": "O365 ApplicationImpersonation Role Assignment"
        "cache_time": 43800
    },
    "WLUC61": {
       "prompt": "Please determine on a scale from 1–100 the confidence that this Microsoft Intune device management event represents malicious behavior or policy abuse, such as unauthorized configuration changes, SYSTEM-level code execution, or lateral movement via device management tools. Each entry contains the specific action(ex: created, updated) and the specific Azure operation name(such as DeviceManagementConfigurationPolicyAssignment) for an individual user. Return only integers, nothing else. Return the results as a newline seperated list with no other characters or stylistic elements.",
        "dir": "./RAG/RemoteManagement/",
        "rag_ok": "real_RemoteManagement_wluc61.csv",
        "rag_bad": "bad_RemoteManagement_wluc61.csv",
        "cache": "cached_RemoteManagement_wluc61.csv",
        "request_size": 30,
        "title": "Azure Remote Management"
        "cache_time": 43800
    },
    "WLUC62": {
       "prompt": "Please determine on a scale from 1–100 the confidence that the following Azure Automation Account/Runbook update or creation is malicious or unauthorized. Each entry contains the activity type(automation account or runbook) and the distinct count of how many times an individual user created an automation or runbook account. Return only integers, nothing else. Return the results as a newline seperated list with no other characters or stylistic elements.",
        "dir": "./RAG/AutomationCreation/",
        "rag_ok": "real_AutomationCreation_wluc62.csv",
        "rag_bad": "bad_AutomationCreation_wluc62.csv",
        "cache": "cached_AutomationCreation_wluc62.csv",
        "request_size": 30,
        "title": "Azure Automation Creation"
        "cache_time": 43800
    },
<<<<<<< HEAD
    "WLUC64": {
       "prompt": "Please determine on a scale from 1–100 the confidence that this Azure Active Directory Private Identity Management role assignment is malicious. Each entry contains the operation name which is the action of assigning a specific role to an user and the activity type which is either activating or assigning a role. Return only integers, nothing else. Return the results as a newline separated list with no other characters or stylistic elements.",
        "dir": "./RAG/PIMroles/",
        "rag_ok": "real_PIMroles_wluc64.csv",
        "rag_bad": "bad_PIMroles_wluc64.csv",
        "cache": "cached_PIMroles_wluc64.csv",
        "request_size": 30,
        "title": "Azure AD PIM Role"
        "cache_time": 43800
=======
    "WLUC63": {
       "prompt": "Please determine on a scale from 1–100 the confidence that these successful Azure Active Directory authentications represent suspicious behavior. Each entry contains the method used to authenticate into Azure Active Directory, whether it be single-factor authentication or the use of powershell cmdlets. Use the method name to determine the probability that the authentication has malicious intent. Return only integers, nothing else. Return the results as a newline seperated list with no other characters or stylistic elements.",
        "dir": "./RAG/AzureSuccessAuth/",
        "rag_ok": "real_AzureSuccessAuth_wluc63.csv",
        "rag_bad": "bad_AzureSuccessAuth_wluc63.csv",
        "cache": "cached_AzureSuccessAuth_wluc63.csv",
        "request_size": 30,
        "title": "Azure AD Successful Authentication"
>>>>>>> f6447e4e
}<|MERGE_RESOLUTION|>--- conflicted
+++ resolved
@@ -510,7 +510,15 @@
         "title": "Azure Automation Creation"
         "cache_time": 43800
     },
-<<<<<<< HEAD
+    "WLUC63": {
+       "prompt": "Please determine on a scale from 1–100 the confidence that these successful Azure Active Directory authentications represent suspicious behavior. Each entry contains the method used to authenticate into Azure Active Directory, whether it be single-factor authentication or the use of powershell cmdlets. Use the method name to determine the probability that the authentication has malicious intent. Return only integers, nothing else. Return the results as a newline seperated list with no other characters or stylistic elements.",
+        "dir": "./RAG/AzureSuccessAuth/",
+        "rag_ok": "real_AzureSuccessAuth_wluc63.csv",
+        "rag_bad": "bad_AzureSuccessAuth_wluc63.csv",
+        "cache": "cached_AzureSuccessAuth_wluc63.csv",
+        "request_size": 30,
+        "title": "Azure AD Successful Authentication"
+    },
     "WLUC64": {
        "prompt": "Please determine on a scale from 1–100 the confidence that this Azure Active Directory Private Identity Management role assignment is malicious. Each entry contains the operation name which is the action of assigning a specific role to an user and the activity type which is either activating or assigning a role. Return only integers, nothing else. Return the results as a newline separated list with no other characters or stylistic elements.",
         "dir": "./RAG/PIMroles/",
@@ -520,14 +528,5 @@
         "request_size": 30,
         "title": "Azure AD PIM Role"
         "cache_time": 43800
-=======
-    "WLUC63": {
-       "prompt": "Please determine on a scale from 1–100 the confidence that these successful Azure Active Directory authentications represent suspicious behavior. Each entry contains the method used to authenticate into Azure Active Directory, whether it be single-factor authentication or the use of powershell cmdlets. Use the method name to determine the probability that the authentication has malicious intent. Return only integers, nothing else. Return the results as a newline seperated list with no other characters or stylistic elements.",
-        "dir": "./RAG/AzureSuccessAuth/",
-        "rag_ok": "real_AzureSuccessAuth_wluc63.csv",
-        "rag_bad": "bad_AzureSuccessAuth_wluc63.csv",
-        "cache": "cached_AzureSuccessAuth_wluc63.csv",
-        "request_size": 30,
-        "title": "Azure AD Successful Authentication"
->>>>>>> f6447e4e
+
 }