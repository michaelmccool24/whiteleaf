{
    "WLUC0": {
        "prompt": "Please determine if the following behaviors acting on a single user/system indicate a potential cybersecurity threat deserving human investigation. Return only "yes" or "no", nothing else. Return the results as a newline seperated list with no other characters or stylistic elements.",
        "dir": "./RAG/DGA_domains/",
        "rag_ok": "real_domains.csv",
        "rag_bad": "generated_domains.csv",
        "cache": "cached_domains.csv",
        "request_size": 30,
        "title": "Whiteleaf Notable Generator"
    },
    "WLUC1": {
        "prompt": "Please determine on a scale from 1-100 the confidence that each of the following domains is DGA generated. Return only integers, nothing else. Return the results as a newline seperated list with no other characters or stylistic elements.",
        "dir": "./RAG/DGA_domains/",
        "rag_ok": "real_domains.csv",
        "rag_bad": "generated_domains.csv",
        "cache": "cached_domains.csv",
        "request_size": 30,
        "title": "DGA Domains",
        "cache_time": 43800
    },
    "WLUC6": {
       "prompt": "Please determine on a scale from 1-100 the confidence that each of the following URLs are illegitimate web requests and are actually cases of SQL injection. Return only integers, nothing else. Return the results as a newline seperated list with no other characters or stylistic elements.",
        "dir": "./RAG/URL/",
        "rag_ok": "real_url_wluc6.csv",
        "rag_bad": "bad_url_wluc6.csv",
        "cache": "cached_url_wluc6.csv",
        "request_size": 30,
        "title": "Mass Mailer Traffic Profile",
        "cache_time": 43800
    },
    "WLUC7": {
       "prompt": "Please determine on a scale from 1-100 the confidence that each of the following processes are being executed from unusual and/or suspicious file paths. Return only integers, nothing else. Return the results as a newline seperated list with no other characters or stylistic elements.",
        "dir": "./RAG/Processes/",
        "rag_ok": "real_processes_wluc7.csv",
        "rag_bad": "bad_processes_wluc7.csv",
        "cache": "cached_processes_wluc7.csv",
        "request_size": 30,
        "title": "Process Executed from Suspicious File Path",
        "cache_time": 43800
    },
    "WLUC8": {
       "prompt": "Please determine on a scale from 1-100 the confidence that each of the following URLs (source domain and recipient domain, separated by a '>') are illegitimate lookalike email domains. Return only integers, nothing else. Return the results as a newline seperated list with no other characters or stylistic elements.",
        "dir": "./RAG/Lookalike_domains/",
        "rag_ok": "real_domains_wluc8.csv",
        "rag_bad": "lookalike_domains_wluc8.csv",
        "cache": "cached_domains_wluc8.csv",
        "request_size": 30,
        "title": "Lookalike Domains in Email",
        "cache_time": 43800
    },
    "WLUC9": {
       "prompt": "Please determine on a scale from 1-100 the confidence that each of the following URLs are illegitimate lookalike web domains. Return only integers, nothing else. Return the results as a newline seperated list with no other characters or stylistic elements.",
        "dir": "./RAG/Lookalike_domains/",
        "rag_ok": "real_domains_wluc9.csv",
        "rag_bad": "lookalike_domains_wluc9.csv",
        "cache": "cached_domains_wluc9.csv",
        "request_size": 30,
        "title": "Lookalike Domains in Web",
        "cache_time": 43800
    },
    "WLUC10": {
       "prompt": "Please determine on a scale from 1-100 the confidence that each of the following Powershell processes are suspicious and potentially malicious. Return only integers, nothing else. Return the results as a newline seperated list with no other characters or stylistic elements.",
        "dir": "./RAG/Powershell/",
        "rag_ok": "real_processes_wluc10.csv",
        "rag_bad": "bad_processes_wluc10.csv",
        "cache": "cached_processes_wluc10.csv",
        "request_size": 30,
        "title": "Suspicious Powershell Commands",
        "cache_time": 43800
    },
    "WLUC11": {
       "prompt": "Please determine on a scale from 1-100 the confidence that each of the following Linux processes are suspicious and potentially malicious. Return only integers, nothing else. Return the results as a newline seperated list with no other characters or stylistic elements.",
        "dir": "./RAG/Linux/",
        "rag_ok": "real_processes_wluc11.csv",
        "rag_bad": "bad_processes_wluc11.csv",
        "cache": "cached_processes_wluc11.csv",
        "request_size": 30,
        "title": "Suspicious Linux Commands",
        "cache_time": 43800
    },
    "WLUC12": {
       "prompt": "Please determine on a scale from 1-100 the confidence that each of the following processes and hashes are part of a malicious Monti Chrome ransomware attack. Return only integers, nothing else. Return the results as a newline seperated list with no other characters or stylistic elements.",
        "dir": "./RAG/Monti/",
        "rag_ok": "real_processes_wluc12.csv",
        "rag_bad": "bad_processes_wluc12.csv",
        "cache": "cached_processes_wluc12.csv",
        "request_size": 30,
        "title": "Monti Chrome Ransomware Attack",
        "cache_time": 43800
    },
    "WLUC13": {
       "prompt": "Please determine on a scale from 1-100 the confidence that each of the following network applications are part of a malicious LOLBAS network traffic attack. Return only integers, nothing else. Return the results as a newline seperated list with no other characters or stylistic elements.",
        "dir": "./RAG/Powershell/",
        "rag_ok": "real_apps_wluc13.csv",
        "rag_bad": "bad_apps_wluc13.csv",
        "cache": "cached_apps_wluc13.csv",
        "request_size": 30,
        "title": "LOLBAS Network Traffic",
        "cache_time": 43800
    },
    "WLUC15": {
       "prompt": "Please determine on a scale from 1-100 the confidence that each of the following instances of Windows CallTrace DLLs, GrantedAccess rights, and target images (separated by '>') are part of a credential dumping attack. Return only integers, nothing else. Return the results as a newline seperated list with no other characters or stylistic elements.",
        "dir": "./RAG/Credential_dumping/",
        "rag_ok": "real_dumping_wluc15.csv",
        "rag_bad": "bad_dumping_wluc15.csv",
        "cache": "cached_dumping_wluc15.csv",
        "request_size": 30,
        "title": "Windows Credential Dumping",
        "cache_time": 43800
    },
    "WLUC16": {
       "prompt": "Please determine on a scale from 1-100 the confidence that it is malicious or suspicious to delete each of the following Linux services and jobs. Return only integers, nothing else. Return the results as a newline seperated list with no other characters or stylistic elements.",
        "dir": "./RAG/Linux/",
        "rag_ok": "real_services_jobs_wluc16.csv",
        "rag_bad": "bad_services_jobs_wluc16.csv",
        "cache": "cached_services_jobs_wluc16.csv",
        "request_size": 30,
        "title": "Linux Deletion of Services or Jobs",
        "cache_time": 43800
    },
    "WLUC17": {
       "prompt": "Please determine on a scale from 1-100 the confidence that the following Linux delete commands are malicious or suspicious. Return only integers, nothing else. Return the results as a newline seperated list with no other characters or stylistic elements.",
        "dir": "./RAG/Linux/",
        "rag_ok": "real_files_wluc17.csv",
        "rag_bad": "bad_files_wluc17.csv",
        "cache": "cached_files_wluc17.csv",
        "request_size": 30,
        "title": "Linux Deletion of Critical Files",
        "cache_time": 43800
    },
    "WLUC18": {
       "prompt": "Please determine on a scale from 1-100 the confidence that it is malicious or suspicious to detele each of the following Linux files, certificates, or boot scripts. Return only integers, nothing else. Return the results as a newline seperated list with no other characters or stylistic elements.",
        "dir": "./RAG/Linux/",
        "rag_ok": "real_files_wluc18.csv",
        "rag_bad": "bad_files_wluc18.csv",
        "cache": "cached_files_wluc18.csv",
        "request_size": 30,
        "title": "Linux Deletion of Infra Support",
        "cache_time": 43800
    },
    "WLUC20": {
       "prompt": "Please determine on a scale from 1-100 the confidence that the following counts of Microsoft office365 'eDiscovery search started or exported' actions by a single user is malicious or suspicious. Return only integers, nothing else. Return the results as a newline seperated list with no other characters or stylistic elements.",
        "dir": "./RAG/O365/",
        "rag_ok": "real_pst_exports_wluc20.csv",
        "rag_bad": "bad_pst_exports_wluc20.csv",
        "cache": "cached_pst_exports_wluc20.csv",
        "request_size": 30,
        "title": "O365 PST Exports",
        "cache_time": 43800
    },
    "WLUC21": {
       "prompt": "Please determine on a scale from 1-100 the confidence that the following Windows WMI processes contain suspicious commands that may be executing malicious code on local or remote hosts. Return only integers, nothing else. Return the results as a newline seperated list with no other characters or stylistic elements.",
        "dir": "./RAG/WMI/",
        "rag_ok": "real_wmi_wluc21.csv",
        "rag_bad": "bad_wmi_wluc21.csv",
        "cache": "cached_wmi_wluc21.csv",
        "request_size": 30,
        "title": "Windows WMI Suspicious Execution",
        "cache_time": 43800
    },
    "WLUC22": {
       "prompt": "Please determine on a scale from 1-100 the confidence that the following Windows processes contain suspicious commands related to malicious CertUtil downloading, extraction, or decoding. Return only integers, nothing else. Return the results as a newline seperated list with no other characters or stylistic elements.",
        "dir": "./RAG/CertUtil/",
        "rag_ok": "real_certutil_wluc22.csv",
        "rag_bad": "bad_certutil_wluc22.csv",
        "cache": "cached_certutil_wluc22.csv",
        "request_size": 30,
        "title": "Windows Suspicious CertUtil Activity",
        "cache_time": 43800
    },
    "WLUC28": {
       "prompt": "Please determine on a scale from 1-100 the confidence that the following filenames with their file extensions are related to ransomware behavior. Return only integers, nothing else. Return the results as a newline seperated list with no other characters or stylistic elements.",
        "dir": "./RAG/ransomware/",
        "rag_ok": "real_ransomware_wluc28.csv",
        "rag_bad": "bad_ransomware_wluc28.csv",
        "cache": "cached_ransomware_wluc28.csv",
        "request_size": 30,
        "title": "Suspicious Ransomware Extension",
        "cache_time": 43800
    },
    "WLUC29": {
       "prompt": "Please determine on a scale from 1-100 the confidence that the following are cases off password spraying from a single source, where the first integer is the distinct number of usernames used in authentication attempts and the second integer is the ratio of succesful authentications divided by failed authentications, seperated by a single '>' character. Return only integers, nothing else. Return the results as a newline seperated list with no other characters or stylistic elements.",
        "dir": "./RAG/passwordspray/",
        "rag_ok": "real_passwordspray_wluc29.csv",
        "rag_bad": "bad_passwordspray_wluc29.csv",
        "cache": "cached_passwordspray_wluc29.csv",
        "request_size": 30,
        "title": "Password Spray (Many to One)",
        "cache_time": 43800
    },
    "WLUC30": {
       "prompt": "Please determine on a scale from 1-100 the confidence that the following processes are malicious based off their rarity of execution (process name given first followed by the distinct number of hosts were the process was executed, separated by a '>'). Return only integers, nothing else. Return the results as a newline seperated list with no other characters or stylistic elements.",
        "dir": "./RAG/rareexecutable/",
        "rag_ok": "real_rareexecutable_wluc30.csv",
        "rag_bad": "bad_rareexecutable_wluc30.csv",
        "cache": "cached_rareexecutable_wluc30.csv",
        "request_size": 30,
        "title": "Detect Rare Executables",
        "cache_time": 43800
    },
    "WLUC31": {
       "prompt": "Please determine on a scale from 1-100 the confidence that the following files are malicious based on the file extension. Return only integers, nothing else. Return the results as a newline seperated list with no other characters or stylistic elements.",
        "dir": "./RAG/susemailextension/",
        "rag_ok": "real_susemailextension_wluc31.csv",
        "rag_bad": "bad_susemailextension_wluc31.csv",
        "cache": "cached_susemailextension_wluc31.csv",
        "request_size": 30,
        "title": "Suspicious Email Attachment Extensions",
        "cache_time": 43800
    },
    "WLUC32": {
       "prompt": "Please determine on a scale from 1-100 the confidence that the following BITS processes are malicious. Return only integers, nothing else. Return the results as a newline seperated list with no other characters or stylistic elements.",
        "dir": "./RAG/BITSjobs/",
        "rag_ok": "real_BITSjobs_wluc32.csv",
        "rag_bad": "bad_BITSjobs_wluc32.csv",
        "cache": "cached_BITSjobs_wluc32.csv",
        "request_size": 30,
        "title": "BITSAdmin Download File/BITS Job Persistence",
        "cache_time": 43800
    },
    "WLUC33": {
       "prompt": "Please determine on a scale from 1-100 the confidence that the following process executes an AzureHound command line argument or the file name is an AzureHound related file. Return only integers, nothing else. Return the results as a newline seperated list with no other characters or stylistic elements.",
        "dir": "./RAG/AzureHound/",
        "rag_ok": "real_AzureHound_wluc33.csv",
        "rag_bad": "bad_AzureHound_wluc33.csv",
        "cache": "cached_AzureHouond_wluc33.csv",
        "request_size": 30,
        "title": "Detect AzureHound Command-Line Arguments/Detect AzureHound File Modifications",
        "cache_time": 43800
    },
    "WLUC34": {
       "prompt": "Please determine on a scale from 1-100 the confidence that the following processes use the copy command to dump credentials from a shadow copy or create a symlink to a shadow copy. Return only integers, nothing else. Return the results as a newline seperated list with no other characters or stylistic elements.",
        "dir": "./RAG/CredentialDumping/",
        "rag_ok": "real_CredentialDumping_wluc34.csv",
        "rag_bad": "bad_CredentialDumping_wluc34.csv",
        "cache": "cached_CredentialDumping_wluc34.csv",
        "request_size": 30,
        "title": "Credential Dumping via Copy Command from Shadow Copy/Credential Dumping via Symlink to Shadow Copy",
        "cache_time": 43800
    },
    "WLUC35": {
       "prompt": "Please determine on a scale from 1-100 the confidence that the following processes are the abuse of IAM controls for persistence, privilege escalation, or credential misuse. Return only integers, nothing else. Return the results as a newline seperated list with no other characters or stylistic elements.",
        "dir": "./RAG/LoginElementsCreation/",
        "rag_ok": "real_LoginElementsCreation_wluc35.csv",
        "rag_bad": "bad_LoginElementsCreation_wluc35.csv",
        "cache": "cached_LoginElementsCreation_wluc35.csv",
        "request_size": 30,
        "title": "AWS Login Elements Creation",
        "cache_time": 43800
    },
    "WLUC36": {
       "prompt": "Please determine on a scale from 1-100 the confidence that the following processes are malicious attempts to modify or access credentials for AWS EC2 instances. Return only integers, nothing else. Return the results as a newline seperated list with no other characters or stylistic elements.",
        "dir": "./RAG/CredentialManipulation/",
        "rag_ok": "real_CredentialManipulation_wluc36.csv",
        "rag_bad": "bad_CredentialManipulation_wluc36.csv",
        "cache": "cached_CredentialManipulation_wluc36.csv",
        "request_size": 30,
        "title": "AWS ASL Credential Manipulation",
        "cache_time": 43800
    },
    "WLUC37": {
       "prompt": "Please determine on a scale from 1-100 the confidence that the following processes are potential attempts to disable or evade AWS monitoring, auditing, or detection systems by deleting log or security resources. Return only integers, nothing else. Return the results as a newline seperated list with no other characters or stylistic elements.",
        "dir": "./RAG/LogDeletion/",
        "rag_ok": "real_LogDeletion_wluc37.csv",
        "rag_bad": "bad_LogDeletion_wluc37.csv",
        "cache": "cached_LogDeletion_wluc37.csv",
        "request_size": 30,
        "title": "AWS ASL Log Deletion",
        "cache_time": 43800
    },
    "WLUC38": {
       "prompt": "Please determine on a scale from 1-100 the confidence that the following are cases off password spraying from a single username, where the first integer is the distinct number of sources from which the authentication attempts originate and the second integer is the ratio of succesful authentications divided by failed authentications, seperated by a single '>' character. Return only integers, nothing else. Return the results as a newline seperated list with no other characters or stylistic elements.",
        "dir": "./RAG/passwordspray/",
        "rag_ok": "real_passwordspray_wluc38.csv",
        "rag_bad": "bad_passwordspray_wluc38.csv",
        "cache": "cached_passwordspray_wluc38.csv",
        "request_size": 30,
        "title": "Password Spray (One to Many)",
        "cache_time": 43800
    },
     "WLUC39": {
       "prompt": "Please determine on a scale from 1-100 the confidence that the following are attempts to modify or disable audit logging. Return only integers, nothing else. Return the results as a newline seperated list with no other characters or stylistic elements.",
        "dir": "./RAG/CloudtrailManipulation/",
        "rag_ok": "real_CloudtrailManipulation_wluc39.csv",
        "rag_bad": "bad_CloudtrailManipulation_wluc39.csv",
        "cache": "cached_CloudtrailManipulation_wluc39.csv",
        "request_size": 30,
        "title": "AWS Cloudtrail Manipulation",
         "cache_time": 43800
    },
    "WLUC40": {
       "prompt": "Please determine on a scale from 1-100 the confidence that the following activity are malicious attempts to upload an ECR image. Return only integers, nothing else. Return the results as a newline seperated list with no other characters or stylistic elements.",
        "dir": "./RAG/AbnormalECRUpload/",
        "rag_ok": "real_AbnormalECRUpload_wluc40.csv",
        "rag_bad": "bad_AbnormalECRUpload_wluc40.csv",
        "cache": "cached_AbnormalECRUpload_wluc40.csv",
        "request_size": 30,
        "title": "AWS Abnormal ECR Container Upload",
        "cache_time": 43800
    },
    "WLUC41": {
       "prompt": "Please determine on a scale from 1-100 the confidence that the following are an abnormal amount of failed AWS IAM role assumptions, indicating that someone may be guessing IAM role names. Return only integers, nothing else. Return the results as a newline separated list with no other characters or stylistic elements.",
        "dir": "./RAG/PrivilegeEscalation/",
        "rag_ok": "real_PrivilegeEscalation_wluc41.csv",
        "rag_bad": "bad_PrivilegeEscalation_wluc41.csv",
        "cache": "cached_PrivilegeEscalation_wluc41.csv",
        "request_size": 30,
        "title": "AWS Privilege Escalation",
        "cache_time": 43800
    },
     "WLUC43": {
       "prompt": "Please determine on a scale from 1-100 the confidence that the following ACL rule deletions or overly broad ingress permission changes are being performed maliciously. Return only integers, nothing else. Return the results as a newline seperated list with no other characters or stylistic elements.",
        "dir": "./RAG/ACLCreationDeletion/",
        "rag_ok": "real_ACLCreationDeletion_wluc43.csv",
        "rag_bad": "bad_ACLCreationDeletion_wluc43.csv",
        "cache": "cached_CACLCreationDeletion_wluc43.csv",
        "request_size": 30,
        "title": "AWS ACL Creation/Deletion",
        "cache_time": 43800
    },
    "WLUC42": {
       "prompt": "Please determine on a scale from 1-100 the confidence that the following are malicious group or policy deletions including suspicious failed attempts from non-AWS user agents. Return only integers, nothing else. Return the results as a newline seperated list with no other characters or stylistic elements.",
        "dir": "./RAG/LogDeletion/",
        "rag_ok": "real_LogDeletion_wluc42.csv",
        "rag_bad": "bad_LogDeletion_wluc42.csv",
        "cache": "cached_LogDeletion_wluc42.csv",
        "request_size": 30,
        "title": "AWS IAM Log Deletion",
        "cache_time": 43800
    },
    "WLUC44": {
       "prompt": "Please determine on a scale from 1-100 the confidence that the following are attempts to maliciously delete critical Bedrock configurations, including model logging, safety guardrails, or knowledge bases. Return only integers, nothing else. Return the results as a newline seperated list with no other characters or stylistic elements.",
        "dir": "./RAG/BedrockDeletion/",
        "rag_ok": "real_BedrockDeletion_wluc44.csv",
        "rag_bad": "bad_BedrockDeletion_wluc44.csv",
        "cache": "cached_BedrockDeletion_wluc44.csv",
        "request_size": 30,
        "title": "AWS Bedrock Deletion",
        "cache_time": 43800
    },
    "WLUC45": {
       "prompt": "Please determine on a scale from 1-100 the confidence that the following ECR image vulnerability scan returned findings that are indicative of a security risk. Return only integers, nothing else. Return the results as a newline seperated list with no other characters or stylistic elements.",
        "dir": "./RAG/ECRContainerScanning/",
        "rag_ok": "real_ECRContainerScanning_wluc45.csv",
        "rag_bad": "bad_ECRContainerScanning_wluc45.csv",
        "cache": "cached_ECRContainerScanning_wluc45.csv",
        "request_size": 30,
        "title": "AWS ECR Container Scanning",
        "cache_time": 43800
    },
     "WLUC46": {
       "prompt": "Please determine on a scale from 1-100 the confidence that the following upload is being done by an unauthorized user or at an abnormal time. Return only integers, nothing else. Return the results as a newline seperated list with no other characters or stylistic elements.",
        "dir": "./RAG/ECRAbnormalUpload/",
        "rag_ok": "real_ECRAbnormalUpload_wluc46.csv",
        "rag_bad": "bad_ECRAbnormalUpload_wluc46.csv",
        "cache": "cached_ECRAbnormalUpload_wluc46.csv",
        "request_size": 30,
        "title": "AWS ECR Abnormal Upload",
        "cache_time": 43800
    },
     "WLUC47": {
       "prompt": "Please determine on a scale from 1-100 the confidence that the snapshot activity, DataSync Task creation, S3 Bucket replication, job creation, or S3 object access for a single user is malicious. Return only integers, nothing else. Return the results as a newline seperated list with no other characters or stylistic elements.",
        "dir": "./RAG/Exfiltration/",
        "rag_ok": "real_Exfiltration_wluc47.csv",
        "rag_bad": "bad_Exfiltration_wluc47.csv",
        "cache": "cached_Exfiltration_wluc47.csv",
        "request_size": 30,
        "title": "AWS Exfiltration",
        "cache_time": 43800
    },
    "WLUC48": {
       "prompt": "Please determine on a scale from 1-100 the confidence that the following count of login failures from a single user within an hour long period is indicative of malicious behavior. Return only integers, nothing else. Return the results as a newline seperated list with no other characters or stylistic elements.",
        "dir": "./RAG/FailedAuth/",
        "rag_ok": "real_FailedAuth_wluc48.csv",
        "rag_bad": "bad_FailedAuth_wluc48.csv",
        "cache": "cached_FailedAuth_wluc48.csv",
        "request_size": 30,
        "title": "AWS Failed Authentication",
        "cache_time": 43800
    },
    "WLUC49": {
       "prompt": "Please determine on a scale from 1-100 the confidence that the following failed MFA authentication and MFA device deactivations from a single user is indicative of a malicious attack. Return only integers, nothing else. Return the results as a newline seperated list with no other characters or stylistic elements.",
        "dir": "./RAG/MFAFailure/",
        "rag_ok": "real_MFAFailure_wluc49.csv",
        "rag_bad": "bad_MFAFailure_wluc49.csv",
        "cache": "cached_MFAFailure_wluc49.csv",
        "request_size": 30,
        "title": "AWS MFA Failure",
        "cache_time": 43800
    },
     "WLUC50": {
       "prompt": "Please determine on a scale from 1-100 the confidence that the following behaviors are malicious authentication attempts to the AWS console. Return only integers, nothing else. Return the results as a newline seperated list with no other characters or stylistic elements.",
        "dir": "./RAG/AuthOneIPMultiUser/",
        "rag_ok": "real_AuthOneIPMultiUser_wluc50.csv",
        "rag_bad": "bad_AuthOneIPMultiUser_wluc50.csv",
        "cache": "cached_AuthOneIPMultiUser_wluc50.csv",
        "request_size": 30,
        "title": "AWS Authentication from One IP to Multiple Users"
    },
    "WLUC51": {
       "prompt": "Please determine on a scale from 1-100 the confidence that the following unusual AWS cloud events are malicious in nature. Return only integers, nothing else. Return the results as a newline seperated list with no other characters or stylistic elements.",
        "dir": "./RAG/CloudInstanceCreation/",
        "rag_ok": "real_CloudInstanceCreation_wluc51.csv",
        "rag_bad": "bad_CloudInstanceCreation_wluc51.csv",
        "cache": "cached_CloudInstanceCreation_wluc51.csv",
        "request_size": 30,
        "title": "AWS Cloud Instance Creation"
    },
     "WLUC52": {
       "prompt": "Please determine on a scale from 1-100 the confidence that the following AWS cloud provisioning attempts, initiated from either previously unseen regions, countries, cities, or source IPs (as specified), represent attacker behavior or unauthorized activity. Each line begins with how unique the location of the provision attempt is followed by a >, then the attempting IP address. Return only integers, nothing else. Return the results as a newline seperated list with no other characters or stylistic elements.",
        "dir": "./RAG/CloudProvisioning/",
        "rag_ok": "real_CloudProvisioning_wluc52.csv",
        "rag_bad": "bad_CloudProvisioning_wluc52.csv",
        "cache": "cached_CloudProvisioning_wluc52.csv",
        "request_size": 30,
        "title": "AWS Cloud Provisioning"
    },
    "WLUC53": {
       "prompt": "Please determine on a scale from 1–100 the confidence that each of the following AWS console login events represents suspicious activity based on contextual anomalies in the source IP address. Each prompt contains information about whether the source IP is being seen for the first time from a new geographic location (city, region, or country), or whether it's associated with a new login pattern (such as a first-time user or first-time source). Use this context and the IP reputation to assess how likely each login is to represent malicious or unauthorized behavior. Return only integers, nothing else. Return the results as a newline separated list with no other characters or stylistic elements.",
        "dir": "./RAG/ConsoleLogin/",
        "rag_ok": "real_ConsoleLogin_wluc53.csv",
        "rag_bad": "bad_ConsoleLogin_wluc53.csv",
        "cache": "cached_ConsoleLogin_wluc53.csv",
        "request_size": 30,
        "title": "AWS Console Login"
    },
    "WLUC54": {
       "prompt": "Please determine on a scale from 1–100 how suspicious the following instances are. Each instance is the first time that the provided IP address has accessed a specific S3 bucket within the customer environment. Take into account the IP reputation and physical location of the provided IP addresss. Return only integers, nothing else. Return the results as a newline seperated list with no other characters or stylistic elements.",
        "dir": "./RAG/S3AccessDetection/",
        "rag_ok": "real_S3AccessDetection_wluc54.csv",
        "rag_bad": "bad_S3AccessDetection_wluc54.csv",
        "cache": "cached_S3AccessDetection_wluc54.csv",
        "request_size": 30,
        "title": "AWS S3 Access Detection"
    },
    "WLUC55": {
       "prompt": "Please determine on a scale from 1–100 the likelihood that this activity represents suspicious or potentially malicious behavior. The raw data sent includes the number of DeleteBucket operations executed by a user within a 24-hour window. This is evaluated against their historical activity using interquartile range (IQR)-based statistical outlier detection. Elevated DeleteBucket counts(those significantly exceeding a user's normal deletion pattern) may indicate intentional mass deletion of S3 buckets, which could be symptomatic of insider threats, misconfigurations, or compromised credentials. Please assess the risk based on the unusual volume and context of deletion activity. Return only integers, nothing else. Return the results as a newline seperated list with no other characters or stylistic elements.",
        "dir": "./RAG/BucketDeletionSpike/",
        "rag_ok": "real_BucketDeletionSpike_wluc55.csv",
        "rag_bad": "bad_BucketDeletionSpike_wluc55.csv",
        "cache": "cached_BucketDeletionSpike_wluc55.csv",
        "request_size": 30,
        "title": "AWS Bucket Deletion Spike"
    },
    "WLUC56": {
       "prompt": "Please determine on a scale from 1-100 the confidence that the following data is indicative of abnormal AWS API activity. The data sent includes the activity type and how many times each activity was executed by an user in a 1 hour window. This data is pre-filtered as outliers when compared against the user's historical data using interquartile range (IQR)-based statistical outlier detection. Execution counts that are significantly outside the normal range for the user may indicate malicious behavior. Please assess the risk based on the unusual volume and context of activity. The activity type is first item followed by the action count which are separated by a '>'(greater than) sign. Return only integers, nothing else. Return the results as a newline separated list with no other characters or stylistic elements.",
        "dir": "./RAG/CloudAPICalls/",
        "rag_ok": "real_CloudAPICalls_wluc56.csv",
        "rag_bad": "bad_CloudAPICalls_wluc56.csv",
        "cache": "cached_CloudAPICalls_wluc56.csv",
        "request_size": 30,
        "title": "Abnormal Cloud Instance API Calls"
    },
    "WLUC57": {
       "prompt": "Please determine on a scale from 1-100 the confidence that the following password and account activity is indicative of malicious intent. Each entry represents how many unique accounts have had their password reset, account disabled, or account deleted by a single user within an hour time period. Return only integers, nothing else. Return the results as a newline seperated list with no other characters or stylistic elements.",
        "dir": "./RAG/MultiAccManipulation/",
        "rag_ok": "real_MultiAccManipulation_wluc57.csv",
        "rag_bad": "bad_MultiAccManipulation_wluc57.csv",
        "cache": "cached_MultiAccManipulation_wluc57.csv",
        "request_size": 30,
        "title": "Windows Multi-Account Manipulation"
    },
    "WLUC58": {
       "prompt": "Please determine on a scale from 1-100 the confidence that the privilege escalation of the user or service prinicipal within Azure Active Directory is malicious. Each entry contains an assignment type which tells you if it was an user or service principal who was assigned a privileged role and a role which tells you what privileged role was assigned. Return only integers, nothing else. Return the results as a newline seperated list with no other characters or stylistic elements.",
        "dir": "./RAG/PrivilegeEscalation/",
        "rag_ok": "real_PrivilegeEscalation_wluc58.csv",
        "rag_bad": "bad_PrivilegeEscalation_wluc58.csv",
        "cache": "cached_PrivilegeEscalation_wluc58.csv",
        "request_size": 30,
        "title": "O365 Privilege Escalation"
        "cache_time": 43800
    },   
     "WLUC59": {
       "prompt": "Please determine on a scale from 1-100 the confidence that the content search and/or exportation of the results of the search within the Office 365 Security and Compliance Center is malicious. The raw data includes the number of content searces intitiated and how many times content searches were exported by a single user. A high number of searches or exportations could indicate sensitive information being sent outside the appropriate scope. Return only integers, nothing else. Return the results as a newline seperated list with no other characters or stylistic elements.",
        "dir": "./RAG/0365ComplianceContent/",
        "rag_ok": "real_0365ComplianceContent_wluc59.csv",
        "rag_bad": "bad_0365ComplianceContent_wluc59.csv",
        "cache": "cached_0365ComplianceContent_wluc59.csv",
        "request_size": 30,
        "title": "O365 Compliance Content Search"
        "cache_time": 43800
    },
    "WLUC60": {
       "prompt": "Please determine on a scale from 1-100 the confidence that the following assigment of the ApplicationImpersonation role in the Microsoft O365 Exchange environment is malicious. The ApplicationImpersonation role enables the user to have access to other people's mailboxes. The data sent is the distinct number of mailboxes that a single user has newly allowed themselves to manage.  Return only integers, nothing else. On the scale of confidence, you will return the number 100, no more and no less. Return the result as a newline seperated list with no other characters or stylistic elements.",
        "dir": "./RAG/O365AppImpersonation/",
        "rag_ok": "real_O365AppImpersonation_wluc60.csv",
        "rag_bad": "bad_O365AppImpersonation_wluc60.csv",
        "cache": "cached_O365AppImpersonation_wluc60.csv",
        "request_size": 30,
        "title": "O365 ApplicationImpersonation Role Assignment"
        "cache_time": 43800
    },
    "WLUC61": {
       "prompt": "Please determine on a scale from 1–100 the confidence that this Microsoft Intune device management event represents malicious behavior or policy abuse, such as unauthorized configuration changes, SYSTEM-level code execution, or lateral movement via device management tools. Each entry contains the specific action(ex: created, updated) and the specific Azure operation name(such as DeviceManagementConfigurationPolicyAssignment) for an individual user. Return only integers, nothing else. Return the results as a newline seperated list with no other characters or stylistic elements.",
        "dir": "./RAG/RemoteManagement/",
        "rag_ok": "real_RemoteManagement_wluc61.csv",
        "rag_bad": "bad_RemoteManagement_wluc61.csv",
        "cache": "cached_RemoteManagement_wluc61.csv",
        "request_size": 30,
        "title": "Azure Remote Management"
        "cache_time": 43800
    },
    "WLUC62": {
       "prompt": "Please determine on a scale from 1–100 the confidence that the following Azure Automation Account/Runbook update or creation is malicious or unauthorized. Each entry contains the activity type(automation account or runbook) and the distinct count of how many times an individual user created an automation or runbook account. Return only integers, nothing else. Return the results as a newline seperated list with no other characters or stylistic elements.",
        "dir": "./RAG/AutomationCreation/",
        "rag_ok": "real_AutomationCreation_wluc62.csv",
        "rag_bad": "bad_AutomationCreation_wluc62.csv",
        "cache": "cached_AutomationCreation_wluc62.csv",
        "request_size": 30,
        "title": "Azure Automation Creation"
        "cache_time": 43800
    },
<<<<<<< HEAD
    "WLUC65": {
       "prompt": "Please determine on a scale from 1–100 your confidence that this activity indicates an adversary attempting to modify or add new multi-factor authentication methods to an Azure AD account. If the operation name is equal to 'update user', each entry will contain the old value, new value, and activity_type. The old and new value refers to the old MFA configuration(old value) that was updated to the new configuration(new value). The activity type refers to the specifc action taken, either 'update user' or 'User registered security info' in this case. If the activity type is not 'update user', each entry will only contain the activity type. Return only integers, nothing else. Return the results as a newline separated list with no other characters or stylistic elements.",
        "dir": "./RAG/NewMFAMethod/",
        "rag_ok": "real_NewMFAMethod_wluc65.csv",
        "rag_bad": "bad_NewMFAMethod_wluc65.csv",
        "cache": "cached_NewMFAMethod_wluc65.csv",
        "request_size": 30,
        "title": "Azure AD New MFA Method"
        "cache_time": 43800
=======
    "WLUC63": {
       "prompt": "Please determine on a scale from 1–100 the confidence that these successful Azure Active Directory authentications represent suspicious behavior. Each entry contains the method used to authenticate into Azure Active Directory, whether it be single-factor authentication or the use of powershell cmdlets. Use the method name to determine the probability that the authentication has malicious intent. Return only integers, nothing else. Return the results as a newline seperated list with no other characters or stylistic elements.",
        "dir": "./RAG/AzureSuccessAuth/",
        "rag_ok": "real_AzureSuccessAuth_wluc63.csv",
        "rag_bad": "bad_AzureSuccessAuth_wluc63.csv",
        "cache": "cached_AzureSuccessAuth_wluc63.csv",
        "request_size": 30,
        "title": "Azure AD Successful Authentication"
>>>>>>> f6447e4e
}<|MERGE_RESOLUTION|>--- conflicted
+++ resolved
@@ -510,7 +510,15 @@
         "title": "Azure Automation Creation"
         "cache_time": 43800
     },
-<<<<<<< HEAD
+    "WLUC63": {
+       "prompt": "Please determine on a scale from 1–100 the confidence that these successful Azure Active Directory authentications represent suspicious behavior. Each entry contains the method used to authenticate into Azure Active Directory, whether it be single-factor authentication or the use of powershell cmdlets. Use the method name to determine the probability that the authentication has malicious intent. Return only integers, nothing else. Return the results as a newline seperated list with no other characters or stylistic elements.",
+        "dir": "./RAG/AzureSuccessAuth/",
+        "rag_ok": "real_AzureSuccessAuth_wluc63.csv",
+        "rag_bad": "bad_AzureSuccessAuth_wluc63.csv",
+        "cache": "cached_AzureSuccessAuth_wluc63.csv",
+        "request_size": 30,
+        "title": "Azure AD Successful Authentication"
+    },
     "WLUC65": {
        "prompt": "Please determine on a scale from 1–100 your confidence that this activity indicates an adversary attempting to modify or add new multi-factor authentication methods to an Azure AD account. If the operation name is equal to 'update user', each entry will contain the old value, new value, and activity_type. The old and new value refers to the old MFA configuration(old value) that was updated to the new configuration(new value). The activity type refers to the specifc action taken, either 'update user' or 'User registered security info' in this case. If the activity type is not 'update user', each entry will only contain the activity type. Return only integers, nothing else. Return the results as a newline separated list with no other characters or stylistic elements.",
         "dir": "./RAG/NewMFAMethod/",
@@ -520,14 +528,4 @@
         "request_size": 30,
         "title": "Azure AD New MFA Method"
         "cache_time": 43800
-=======
-    "WLUC63": {
-       "prompt": "Please determine on a scale from 1–100 the confidence that these successful Azure Active Directory authentications represent suspicious behavior. Each entry contains the method used to authenticate into Azure Active Directory, whether it be single-factor authentication or the use of powershell cmdlets. Use the method name to determine the probability that the authentication has malicious intent. Return only integers, nothing else. Return the results as a newline seperated list with no other characters or stylistic elements.",
-        "dir": "./RAG/AzureSuccessAuth/",
-        "rag_ok": "real_AzureSuccessAuth_wluc63.csv",
-        "rag_bad": "bad_AzureSuccessAuth_wluc63.csv",
-        "cache": "cached_AzureSuccessAuth_wluc63.csv",
-        "request_size": 30,
-        "title": "Azure AD Successful Authentication"
->>>>>>> f6447e4e
 }