{
    "WLUC0": {
        "prompt": "Please determine if the following behaviors acting on a single user/system indicate a potential cybersecurity threat deserving human investigation. Return only "yes" or "no", nothing else. Return the results as a newline seperated list with no other characters or stylistic elements.",
        "dir": "./RAG/DGA_domains/",
        "rag_ok": "real_domains.csv",
        "rag_bad": "generated_domains.csv",
        "cache": "cached_domains.csv",
        "request_size": 30,
        "title": "Whiteleaf Notable Generator"
    },
    "WLUC1": {
        "prompt": "Please determine on a scale from 1-100 the confidence that each of the following domains is DGA generated. Return only integers, nothing else. Return the results as a newline seperated list with no other characters or stylistic elements.",
        "dir": "./RAG/DGA_domains/",
        "rag_ok": "real_domains.csv",
        "rag_bad": "generated_domains.csv",
        "cache": "cached_domains.csv",
        "request_size": 30,
        "title": "DGA Domains",
        "cache_time": 43800
    },
    "WLUC6": {
       "prompt": "Please determine on a scale from 1-100 the confidence that each of the following URLs are illegitimate web requests and are actually cases of SQL injection. Return only integers, nothing else. Return the results as a newline seperated list with no other characters or stylistic elements.",
        "dir": "./RAG/URL/",
        "rag_ok": "real_url_wluc6.csv",
        "rag_bad": "bad_url_wluc6.csv",
        "cache": "cached_url_wluc6.csv",
        "request_size": 30,
        "title": "Mass Mailer Traffic Profile",
        "cache_time": 43800
    },
    "WLUC7": {
       "prompt": "Please determine on a scale from 1-100 the confidence that each of the following processes are being executed from unusual and/or suspicious file paths. Return only integers, nothing else. Return the results as a newline seperated list with no other characters or stylistic elements.",
        "dir": "./RAG/Processes/",
        "rag_ok": "real_processes_wluc7.csv",
        "rag_bad": "bad_processes_wluc7.csv",
        "cache": "cached_processes_wluc7.csv",
        "request_size": 30,
        "title": "Process Executed from Suspicious File Path",
        "cache_time": 43800
    },
    "WLUC8": {
       "prompt": "Please determine on a scale from 1-100 the confidence that each of the following URLs (source domain and recipient domain, separated by a '>') are illegitimate lookalike email domains. Return only integers, nothing else. Return the results as a newline seperated list with no other characters or stylistic elements.",
        "dir": "./RAG/Lookalike_domains/",
        "rag_ok": "real_domains_wluc8.csv",
        "rag_bad": "lookalike_domains_wluc8.csv",
        "cache": "cached_domains_wluc8.csv",
        "request_size": 30,
        "title": "Lookalike Domains in Email",
        "cache_time": 43800
    },
    "WLUC9": {
       "prompt": "Please determine on a scale from 1-100 the confidence that each of the following URLs are illegitimate lookalike web domains. Return only integers, nothing else. Return the results as a newline seperated list with no other characters or stylistic elements.",
        "dir": "./RAG/Lookalike_domains/",
        "rag_ok": "real_domains_wluc9.csv",
        "rag_bad": "lookalike_domains_wluc9.csv",
        "cache": "cached_domains_wluc9.csv",
        "request_size": 30,
        "title": "Lookalike Domains in Web",
        "cache_time": 43800
    },
    "WLUC10": {
       "prompt": "Please determine on a scale from 1-100 the confidence that each of the following Powershell processes are suspicious and potentially malicious. Return only integers, nothing else. Return the results as a newline seperated list with no other characters or stylistic elements.",
        "dir": "./RAG/Powershell/",
        "rag_ok": "real_processes_wluc10.csv",
        "rag_bad": "bad_processes_wluc10.csv",
        "cache": "cached_processes_wluc10.csv",
        "request_size": 30,
        "title": "Suspicious Powershell Commands",
        "cache_time": 43800
    },
    "WLUC11": {
       "prompt": "Please determine on a scale from 1-100 the confidence that each of the following Linux processes are suspicious and potentially malicious. Return only integers, nothing else. Return the results as a newline seperated list with no other characters or stylistic elements.",
        "dir": "./RAG/Linux/",
        "rag_ok": "real_processes_wluc11.csv",
        "rag_bad": "bad_processes_wluc11.csv",
        "cache": "cached_processes_wluc11.csv",
        "request_size": 30,
        "title": "Suspicious Linux Commands",
        "cache_time": 43800
    },
    "WLUC12": {
       "prompt": "Please determine on a scale from 1-100 the confidence that each of the following processes and hashes are part of a malicious Monti Chrome ransomware attack. Return only integers, nothing else. Return the results as a newline seperated list with no other characters or stylistic elements.",
        "dir": "./RAG/Monti/",
        "rag_ok": "real_processes_wluc12.csv",
        "rag_bad": "bad_processes_wluc12.csv",
        "cache": "cached_processes_wluc12.csv",
        "request_size": 30,
        "title": "Monti Chrome Ransomware Attack",
        "cache_time": 43800
    },
    "WLUC13": {
       "prompt": "Please determine on a scale from 1-100 the confidence that each of the following network applications are part of a malicious LOLBAS network traffic attack. Return only integers, nothing else. Return the results as a newline seperated list with no other characters or stylistic elements.",
        "dir": "./RAG/Powershell/",
        "rag_ok": "real_apps_wluc13.csv",
        "rag_bad": "bad_apps_wluc13.csv",
        "cache": "cached_apps_wluc13.csv",
        "request_size": 30,
        "title": "LOLBAS Network Traffic",
        "cache_time": 43800
    },
    "WLUC15": {
       "prompt": "Please determine on a scale from 1-100 the confidence that each of the following instances of Windows CallTrace DLLs, GrantedAccess rights, and target images (separated by '>') are part of a credential dumping attack. Return only integers, nothing else. Return the results as a newline seperated list with no other characters or stylistic elements.",
        "dir": "./RAG/Credential_dumping/",
        "rag_ok": "real_dumping_wluc15.csv",
        "rag_bad": "bad_dumping_wluc15.csv",
        "cache": "cached_dumping_wluc15.csv",
        "request_size": 30,
        "title": "Windows Credential Dumping",
        "cache_time": 43800
    },
    "WLUC16": {
       "prompt": "Please determine on a scale from 1-100 the confidence that it is malicious or suspicious to delete each of the following Linux services and jobs. Return only integers, nothing else. Return the results as a newline seperated list with no other characters or stylistic elements.",
        "dir": "./RAG/Linux/",
        "rag_ok": "real_services_jobs_wluc16.csv",
        "rag_bad": "bad_services_jobs_wluc16.csv",
        "cache": "cached_services_jobs_wluc16.csv",
        "request_size": 30,
        "title": "Linux Deletion of Services or Jobs",
        "cache_time": 43800
    },
    "WLUC17": {
       "prompt": "Please determine on a scale from 1-100 the confidence that the following Linux delete commands are malicious or suspicious. Return only integers, nothing else. Return the results as a newline seperated list with no other characters or stylistic elements.",
        "dir": "./RAG/Linux/",
        "rag_ok": "real_files_wluc17.csv",
        "rag_bad": "bad_files_wluc17.csv",
        "cache": "cached_files_wluc17.csv",
        "request_size": 30,
        "title": "Linux Deletion of Critical Files",
        "cache_time": 43800
    },
    "WLUC18": {
       "prompt": "Please determine on a scale from 1-100 the confidence that it is malicious or suspicious to detele each of the following Linux files, certificates, or boot scripts. Return only integers, nothing else. Return the results as a newline seperated list with no other characters or stylistic elements.",
        "dir": "./RAG/Linux/",
        "rag_ok": "real_files_wluc18.csv",
        "rag_bad": "bad_files_wluc18.csv",
        "cache": "cached_files_wluc18.csv",
        "request_size": 30,
        "title": "Linux Deletion of Infra Support",
        "cache_time": 43800
    },
    "WLUC20": {
       "prompt": "Please determine on a scale from 1-100 the confidence that the following counts of Microsoft office365 'eDiscovery search started or exported' actions by a single user is malicious or suspicious. Return only integers, nothing else. Return the results as a newline seperated list with no other characters or stylistic elements.",
        "dir": "./RAG/O365/",
        "rag_ok": "real_pst_exports_wluc20.csv",
        "rag_bad": "bad_pst_exports_wluc20.csv",
        "cache": "cached_pst_exports_wluc20.csv",
        "request_size": 30,
        "title": "O365 PST Exports",
        "cache_time": 43800
    },
    "WLUC21": {
       "prompt": "Please determine on a scale from 1-100 the confidence that the following Windows WMI processes contain suspicious commands that may be executing malicious code on local or remote hosts. Return only integers, nothing else. Return the results as a newline seperated list with no other characters or stylistic elements.",
        "dir": "./RAG/WMI/",
        "rag_ok": "real_wmi_wluc21.csv",
        "rag_bad": "bad_wmi_wluc21.csv",
        "cache": "cached_wmi_wluc21.csv",
        "request_size": 30,
        "title": "Windows WMI Suspicious Execution",
        "cache_time": 43800
    },
    "WLUC22": {
       "prompt": "Please determine on a scale from 1-100 the confidence that the following Windows processes contain suspicious commands related to malicious CertUtil downloading, extraction, or decoding. Return only integers, nothing else. Return the results as a newline seperated list with no other characters or stylistic elements.",
        "dir": "./RAG/CertUtil/",
        "rag_ok": "real_certutil_wluc22.csv",
        "rag_bad": "bad_certutil_wluc22.csv",
        "cache": "cached_certutil_wluc22.csv",
        "request_size": 30,
        "title": "Windows Suspicious CertUtil Activity",
        "cache_time": 43800
    },
    "WLUC28": {
       "prompt": "Please determine on a scale from 1-100 the confidence that the following filenames with their file extensions are related to ransomware behavior. Return only integers, nothing else. Return the results as a newline seperated list with no other characters or stylistic elements.",
        "dir": "./RAG/ransomware/",
        "rag_ok": "real_ransomware_wluc28.csv",
        "rag_bad": "bad_ransomware_wluc28.csv",
        "cache": "cached_ransomware_wluc28.csv",
        "request_size": 30,
        "title": "Suspicious Ransomware Extension",
        "cache_time": 43800
    },
    "WLUC29": {
       "prompt": "Please determine on a scale from 1-100 the confidence that the following are cases off password spraying from a single source, where the first integer is the distinct number of usernames used in authentication attempts and the second integer is the ratio of succesful authentications divided by failed authentications, seperated by a single '>' character. Return only integers, nothing else. Return the results as a newline seperated list with no other characters or stylistic elements.",
        "dir": "./RAG/passwordspray/",
        "rag_ok": "real_passwordspray_wluc29.csv",
        "rag_bad": "bad_passwordspray_wluc29.csv",
        "cache": "cached_passwordspray_wluc29.csv",
        "request_size": 30,
        "title": "Password Spray (Many to One)",
        "cache_time": 43800
    },
    "WLUC30": {
       "prompt": "Please determine on a scale from 1-100 the confidence that the following processes are malicious based off their rarity of execution (process name given first followed by the distinct number of hosts were the process was executed, separated by a '>'). Return only integers, nothing else. Return the results as a newline seperated list with no other characters or stylistic elements.",
        "dir": "./RAG/rareexecutable/",
        "rag_ok": "real_rareexecutable_wluc30.csv",
        "rag_bad": "bad_rareexecutable_wluc30.csv",
        "cache": "cached_rareexecutable_wluc30.csv",
        "request_size": 30,
        "title": "Detect Rare Executables",
        "cache_time": 43800
    },
    "WLUC31": {
       "prompt": "Please determine on a scale from 1-100 the confidence that the following files are malicious based on the file extension. Return only integers, nothing else. Return the results as a newline seperated list with no other characters or stylistic elements.",
        "dir": "./RAG/susemailextension/",
        "rag_ok": "real_susemailextension_wluc31.csv",
        "rag_bad": "bad_susemailextension_wluc31.csv",
        "cache": "cached_susemailextension_wluc31.csv",
        "request_size": 30,
        "title": "Suspicious Email Attachment Extensions",
        "cache_time": 43800
    },
    "WLUC32": {
       "prompt": "Please determine on a scale from 1-100 the confidence that the following BITS processes are malicious. Return only integers, nothing else. Return the results as a newline seperated list with no other characters or stylistic elements.",
        "dir": "./RAG/BITSjobs/",
        "rag_ok": "real_BITSjobs_wluc32.csv",
        "rag_bad": "bad_BITSjobs_wluc32.csv",
        "cache": "cached_BITSjobs_wluc32.csv",
        "request_size": 30,
        "title": "BITSAdmin Download File/BITS Job Persistence",
        "cache_time": 43800
    },
    "WLUC33": {
       "prompt": "Please determine on a scale from 1-100 the confidence that the following process executes an AzureHound command line argument or the file name is an AzureHound related file. Return only integers, nothing else. Return the results as a newline seperated list with no other characters or stylistic elements.",
        "dir": "./RAG/AzureHound/",
        "rag_ok": "real_AzureHound_wluc33.csv",
        "rag_bad": "bad_AzureHound_wluc33.csv",
        "cache": "cached_AzureHouond_wluc33.csv",
        "request_size": 30,
        "title": "Detect AzureHound Command-Line Arguments/Detect AzureHound File Modifications",
        "cache_time": 43800
    },
    "WLUC34": {
       "prompt": "Please determine on a scale from 1-100 the confidence that the following processes use the copy command to dump credentials from a shadow copy or create a symlink to a shadow copy. Return only integers, nothing else. Return the results as a newline seperated list with no other characters or stylistic elements.",
        "dir": "./RAG/CredentialDumping/",
        "rag_ok": "real_CredentialDumping_wluc34.csv",
        "rag_bad": "bad_CredentialDumping_wluc34.csv",
        "cache": "cached_CredentialDumping_wluc34.csv",
        "request_size": 30,
        "title": "Credential Dumping via Copy Command from Shadow Copy/Credential Dumping via Symlink to Shadow Copy",
        "cache_time": 43800
    },
    "WLUC35": {
       "prompt": "Please determine on a scale from 1-100 the confidence that the following processes are the abuse of IAM controls for persistence, privilege escalation, or credential misuse. Return only integers, nothing else. Return the results as a newline seperated list with no other characters or stylistic elements.",
        "dir": "./RAG/LoginElementsCreation/",
        "rag_ok": "real_LoginElementsCreation_wluc35.csv",
        "rag_bad": "bad_LoginElementsCreation_wluc35.csv",
        "cache": "cached_LoginElementsCreation_wluc35.csv",
        "request_size": 30,
        "title": "AWS Login Elements Creation",
        "cache_time": 43800
    },
    "WLUC36": {
       "prompt": "Please determine on a scale from 1-100 the confidence that the following processes are malicious attempts to modify or access credentials for AWS EC2 instances. Return only integers, nothing else. Return the results as a newline seperated list with no other characters or stylistic elements.",
        "dir": "./RAG/CredentialManipulation/",
        "rag_ok": "real_CredentialManipulation_wluc36.csv",
        "rag_bad": "bad_CredentialManipulation_wluc36.csv",
        "cache": "cached_CredentialManipulation_wluc36.csv",
        "request_size": 30,
        "title": "AWS ASL Credential Manipulation",
        "cache_time": 43800
    },
    "WLUC37": {
       "prompt": "Please determine on a scale from 1-100 the confidence that the following processes are potential attempts to disable or evade AWS monitoring, auditing, or detection systems by deleting log or security resources. Return only integers, nothing else. Return the results as a newline seperated list with no other characters or stylistic elements.",
        "dir": "./RAG/LogDeletion/",
        "rag_ok": "real_LogDeletion_wluc37.csv",
        "rag_bad": "bad_LogDeletion_wluc37.csv",
        "cache": "cached_LogDeletion_wluc37.csv",
        "request_size": 30,
        "title": "AWS ASL Log Deletion",
        "cache_time": 43800
    },
    "WLUC38": {
       "prompt": "Please determine on a scale from 1-100 the confidence that the following are cases off password spraying from a single username, where the first integer is the distinct number of sources from which the authentication attempts originate and the second integer is the ratio of succesful authentications divided by failed authentications, seperated by a single '>' character. Return only integers, nothing else. Return the results as a newline seperated list with no other characters or stylistic elements.",
        "dir": "./RAG/passwordspray/",
        "rag_ok": "real_passwordspray_wluc38.csv",
        "rag_bad": "bad_passwordspray_wluc38.csv",
        "cache": "cached_passwordspray_wluc38.csv",
        "request_size": 30,
        "title": "Password Spray (One to Many)",
        "cache_time": 43800
    },
     "WLUC39": {
       "prompt": "Please determine on a scale from 1-100 the confidence that the following are attempts to modify or disable audit logging. Return only integers, nothing else. Return the results as a newline seperated list with no other characters or stylistic elements.",
        "dir": "./RAG/CloudtrailManipulation/",
        "rag_ok": "real_CloudtrailManipulation_wluc39.csv",
        "rag_bad": "bad_CloudtrailManipulation_wluc39.csv",
        "cache": "cached_CloudtrailManipulation_wluc39.csv",
        "request_size": 30,
        "title": "AWS Cloudtrail Manipulation",
         "cache_time": 43800
    },
    "WLUC40": {
       "prompt": "Please determine on a scale from 1-100 the confidence that the following activity are malicious attempts to upload an ECR image. Return only integers, nothing else. Return the results as a newline seperated list with no other characters or stylistic elements.",
        "dir": "./RAG/AbnormalECRUpload/",
        "rag_ok": "real_AbnormalECRUpload_wluc40.csv",
        "rag_bad": "bad_AbnormalECRUpload_wluc40.csv",
        "cache": "cached_AbnormalECRUpload_wluc40.csv",
        "request_size": 30,
        "title": "AWS Abnormal ECR Container Upload",
        "cache_time": 43800
    },
    "WLUC41": {
       "prompt": "Please determine on a scale from 1-100 the confidence that the following are an abnormal amount of failed AWS IAM role assumptions, indicating that someone may be guessing IAM role names. Return only integers, nothing else. Return the results as a newline separated list with no other characters or stylistic elements.",
        "dir": "./RAG/PrivilegeEscalation/",
        "rag_ok": "real_PrivilegeEscalation_wluc41.csv",
        "rag_bad": "bad_PrivilegeEscalation_wluc41.csv",
        "cache": "cached_PrivilegeEscalation_wluc41.csv",
        "request_size": 30,
        "title": "AWS Privilege Escalation",
        "cache_time": 43800
    },
     "WLUC43": {
       "prompt": "Please determine on a scale from 1-100 the confidence that the following ACL rule deletions or overly broad ingress permission changes are being performed maliciously. Return only integers, nothing else. Return the results as a newline seperated list with no other characters or stylistic elements.",
        "dir": "./RAG/ACLCreationDeletion/",
        "rag_ok": "real_ACLCreationDeletion_wluc43.csv",
        "rag_bad": "bad_ACLCreationDeletion_wluc43.csv",
        "cache": "cached_CACLCreationDeletion_wluc43.csv",
        "request_size": 30,
        "title": "AWS ACL Creation/Deletion",
        "cache_time": 43800
    },
    "WLUC42": {
       "prompt": "Please determine on a scale from 1-100 the confidence that the following are malicious group or policy deletions including suspicious failed attempts from non-AWS user agents. Return only integers, nothing else. Return the results as a newline seperated list with no other characters or stylistic elements.",
        "dir": "./RAG/LogDeletion/",
        "rag_ok": "real_LogDeletion_wluc42.csv",
        "rag_bad": "bad_LogDeletion_wluc42.csv",
        "cache": "cached_LogDeletion_wluc42.csv",
        "request_size": 30,
        "title": "AWS IAM Log Deletion",
        "cache_time": 43800
    },
    "WLUC44": {
       "prompt": "Please determine on a scale from 1-100 the confidence that the following are attempts to maliciously delete critical Bedrock configurations, including model logging, safety guardrails, or knowledge bases. Return only integers, nothing else. Return the results as a newline seperated list with no other characters or stylistic elements.",
        "dir": "./RAG/BedrockDeletion/",
        "rag_ok": "real_BedrockDeletion_wluc44.csv",
        "rag_bad": "bad_BedrockDeletion_wluc44.csv",
        "cache": "cached_BedrockDeletion_wluc44.csv",
        "request_size": 30,
        "title": "AWS Bedrock Deletion",
        "cache_time": 43800
    },
    "WLUC45": {
       "prompt": "Please determine on a scale from 1-100 the confidence that the following ECR image vulnerability scan returned findings that are indicative of a security risk. Return only integers, nothing else. Return the results as a newline seperated list with no other characters or stylistic elements.",
        "dir": "./RAG/ECRContainerScanning/",
        "rag_ok": "real_ECRContainerScanning_wluc45.csv",
        "rag_bad": "bad_ECRContainerScanning_wluc45.csv",
        "cache": "cached_ECRContainerScanning_wluc45.csv",
        "request_size": 30,
        "title": "AWS ECR Container Scanning",
        "cache_time": 43800
    },
     "WLUC46": {
       "prompt": "Please determine on a scale from 1-100 the confidence that the following upload is being done by an unauthorized user or at an abnormal time. Return only integers, nothing else. Return the results as a newline seperated list with no other characters or stylistic elements.",
        "dir": "./RAG/ECRAbnormalUpload/",
        "rag_ok": "real_ECRAbnormalUpload_wluc46.csv",
        "rag_bad": "bad_ECRAbnormalUpload_wluc46.csv",
        "cache": "cached_ECRAbnormalUpload_wluc46.csv",
        "request_size": 30,
        "title": "AWS ECR Abnormal Upload",
        "cache_time": 43800
    },
     "WLUC47": {
       "prompt": "Please determine on a scale from 1-100 the confidence that the snapshot activity, DataSync Task creation, S3 Bucket replication, job creation, or S3 object access for a single user is malicious. Return only integers, nothing else. Return the results as a newline seperated list with no other characters or stylistic elements.",
        "dir": "./RAG/Exfiltration/",
        "rag_ok": "real_Exfiltration_wluc47.csv",
        "rag_bad": "bad_Exfiltration_wluc47.csv",
        "cache": "cached_Exfiltration_wluc47.csv",
        "request_size": 30,
        "title": "AWS Exfiltration",
        "cache_time": 43800
    },
    "WLUC48": {
       "prompt": "Please determine on a scale from 1-100 the confidence that the following count of login failures from a single user within an hour long period is indicative of malicious behavior. Return only integers, nothing else. Return the results as a newline seperated list with no other characters or stylistic elements.",
        "dir": "./RAG/FailedAuth/",
        "rag_ok": "real_FailedAuth_wluc48.csv",
        "rag_bad": "bad_FailedAuth_wluc48.csv",
        "cache": "cached_FailedAuth_wluc48.csv",
        "request_size": 30,
        "title": "AWS Failed Authentication",
        "cache_time": 43800
    },
    "WLUC49": {
       "prompt": "Please determine on a scale from 1-100 the confidence that the following failed MFA authentication and MFA device deactivations from a single user is indicative of a malicious attack. Return only integers, nothing else. Return the results as a newline seperated list with no other characters or stylistic elements.",
        "dir": "./RAG/MFAFailure/",
        "rag_ok": "real_MFAFailure_wluc49.csv",
        "rag_bad": "bad_MFAFailure_wluc49.csv",
        "cache": "cached_MFAFailure_wluc49.csv",
        "request_size": 30,
        "title": "AWS MFA Failure",
        "cache_time": 43800
    },
     "WLUC50": {
       "prompt": "Please determine on a scale from 1-100 the confidence that the following behaviors are malicious authentication attempts to the AWS console. Return only integers, nothing else. Return the results as a newline seperated list with no other characters or stylistic elements.",
        "dir": "./RAG/AuthOneIPMultiUser/",
        "rag_ok": "real_AuthOneIPMultiUser_wluc50.csv",
        "rag_bad": "bad_AuthOneIPMultiUser_wluc50.csv",
        "cache": "cached_AuthOneIPMultiUser_wluc50.csv",
        "request_size": 30,
        "title": "AWS Authentication from One IP to Multiple Users"
    },
    "WLUC51": {
       "prompt": "Please determine on a scale from 1-100 the confidence that the following unusual AWS cloud events are malicious in nature. Return only integers, nothing else. Return the results as a newline seperated list with no other characters or stylistic elements.",
        "dir": "./RAG/CloudInstanceCreation/",
        "rag_ok": "real_CloudInstanceCreation_wluc51.csv",
        "rag_bad": "bad_CloudInstanceCreation_wluc51.csv",
        "cache": "cached_CloudInstanceCreation_wluc51.csv",
        "request_size": 30,
        "title": "AWS Cloud Instance Creation"
    },
     "WLUC52": {
       "prompt": "Please determine on a scale from 1-100 the confidence that the following AWS cloud provisioning attempts, initiated from either previously unseen regions, countries, cities, or source IPs (as specified), represent attacker behavior or unauthorized activity. Each line begins with how unique the location of the provision attempt is followed by a >, then the attempting IP address. Return only integers, nothing else. Return the results as a newline seperated list with no other characters or stylistic elements.",
        "dir": "./RAG/CloudProvisioning/",
        "rag_ok": "real_CloudProvisioning_wluc52.csv",
        "rag_bad": "bad_CloudProvisioning_wluc52.csv",
        "cache": "cached_CloudProvisioning_wluc52.csv",
        "request_size": 30,
        "title": "AWS Cloud Provisioning"
    },
    "WLUC53": {
       "prompt": "Please determine on a scale from 1–100 the confidence that each of the following AWS console login events represents suspicious activity based on contextual anomalies in the source IP address. Each prompt contains information about whether the source IP is being seen for the first time from a new geographic location (city, region, or country), or whether it's associated with a new login pattern (such as a first-time user or first-time source). Use this context and the IP reputation to assess how likely each login is to represent malicious or unauthorized behavior. Return only integers, nothing else. Return the results as a newline separated list with no other characters or stylistic elements.",
        "dir": "./RAG/ConsoleLogin/",
        "rag_ok": "real_ConsoleLogin_wluc53.csv",
        "rag_bad": "bad_ConsoleLogin_wluc53.csv",
        "cache": "cached_ConsoleLogin_wluc53.csv",
        "request_size": 30,
        "title": "AWS Console Login"
    },
<<<<<<< HEAD
    "WLUC65": {
       "prompt": "Please determine on a scale from 1–100 your confidence that this activity indicates an adversary attempting to modify or add new multi-factor authentication methods to an Azure AD account. If the operation name is equal to 'update user', each entry will contain the old value, new value, and activity_type. The old and new value refers to the old MFA configuration(old value) that was updated to the new configuration(new value). The activity type refers to the specifc action taken, either 'update user' or 'User registered security info' in this case. If the activity type is not 'update user', each entry will only contain the activity type. Return only integers, nothing else. Return the results as a newline separated list with no other characters or stylistic elements.",
        "dir": "./RAG/NewMFAMethod/",
        "rag_ok": "real_NewMFAMethod_wluc65.csv",
        "rag_bad": "bad_NewMFAMethod_wluc65.csv",
        "cache": "cached_NewMFAMethod_wluc65.csv",
        "request_size": 30,
        "title": "Azure AD New MFA Method"
=======
    "WLUC54": {
       "prompt": "Please determine on a scale from 1–100 how suspicious the following instances are. Each instance is the first time that the provided IP address has accessed a specific S3 bucket within the customer environment. Take into account the IP reputation and physical location of the provided IP addresss. Return only integers, nothing else. Return the results as a newline seperated list with no other characters or stylistic elements.",
        "dir": "./RAG/S3AccessDetection/",
        "rag_ok": "real_S3AccessDetection_wluc54.csv",
        "rag_bad": "bad_S3AccessDetection_wluc54.csv",
        "cache": "cached_S3AccessDetection_wluc54.csv",
        "request_size": 30,
        "title": "AWS S3 Access Detection"
    },
    "WLUC55": {
       "prompt": "Please determine on a scale from 1–100 the likelihood that this activity represents suspicious or potentially malicious behavior. The raw data sent includes the number of DeleteBucket operations executed by a user within a 24-hour window. This is evaluated against their historical activity using interquartile range (IQR)-based statistical outlier detection. Elevated DeleteBucket counts(those significantly exceeding a user's normal deletion pattern) may indicate intentional mass deletion of S3 buckets, which could be symptomatic of insider threats, misconfigurations, or compromised credentials. Please assess the risk based on the unusual volume and context of deletion activity. Return only integers, nothing else. Return the results as a newline seperated list with no other characters or stylistic elements.",
        "dir": "./RAG/BucketDeletionSpike/",
        "rag_ok": "real_BucketDeletionSpike_wluc55.csv",
        "rag_bad": "bad_BucketDeletionSpike_wluc55.csv",
        "cache": "cached_BucketDeletionSpike_wluc55.csv",
        "request_size": 30,
        "title": "AWS Bucket Deletion Spike"
    },
    "WLUC56": {
       "prompt": "Please determine on a scale from 1-100 the confidence that the following data is indicative of abnormal AWS API activity. The data sent includes the activity type and how many times each activity was executed by an user in a 1 hour window. This data is pre-filtered as outliers when compared against the user's historical data using interquartile range (IQR)-based statistical outlier detection. Execution counts that are significantly outside the normal range for the user may indicate malicious behavior. Please assess the risk based on the unusual volume and context of activity. The activity type is first item followed by the action count which are separated by a '>'(greater than) sign. Return only integers, nothing else. Return the results as a newline separated list with no other characters or stylistic elements.",
        "dir": "./RAG/CloudAPICalls/",
        "rag_ok": "real_CloudAPICalls_wluc56.csv",
        "rag_bad": "bad_CloudAPICalls_wluc56.csv",
        "cache": "cached_CloudAPICalls_wluc56.csv",
        "request_size": 30,
        "title": "Abnormal Cloud Instance API Calls"
    },
    "WLUC57": {
       "prompt": "Please determine on a scale from 1-100 the confidence that the following password and account activity is indicative of malicious intent. Each entry represents how many unique accounts have had their password reset, account disabled, or account deleted by a single user within an hour time period. Return only integers, nothing else. Return the results as a newline seperated list with no other characters or stylistic elements.",
        "dir": "./RAG/MultiAccManipulation/",
        "rag_ok": "real_MultiAccManipulation_wluc57.csv",
        "rag_bad": "bad_MultiAccManipulation_wluc57.csv",
        "cache": "cached_MultiAccManipulation_wluc57.csv",
        "request_size": 30,
        "title": "Azure Multi-Account Manipulation"
    },
    "WLUC58": {
       "prompt": "Please determine on a scale from 1-100 the confidence that the privilege escalation of the user or service prinicipal within Azure Active Directory is malicious. Each entry contains an assignment type which tells you if it was an user or service principal who was assigned a privileged role and a role which tells you what privileged role was assigned. Return only integers, nothing else. Return the results as a newline seperated list with no other characters or stylistic elements.",
        "dir": "./RAG/PrivilegeEscalation/",
        "rag_ok": "real_PrivilegeEscalation_wluc58.csv",
        "rag_bad": "bad_PrivilegeEscalation_wluc58.csv",
        "cache": "cached_PrivilegeEscalation_wluc58.csv",
        "request_size": 30,
        "title": "O365 Privilege Escalation"
        "cache_time": 43800
    },   
     "WLUC59": {
       "prompt": "Please determine on a scale from 1-100 the confidence that the content search and/or exportation of the results of the search within the Office 365 Security and Compliance Center is malicious. The raw data includes the number of content searces intitiated and how many times content searches were exported by a single user. A high number of searches or exportations could indicate sensitive information being sent outside the appropriate scope. Return only integers, nothing else. Return the results as a newline seperated list with no other characters or stylistic elements.",
        "dir": "./RAG/0365ComplianceContent/",
        "rag_ok": "real_0365ComplianceContent_wluc59.csv",
        "rag_bad": "bad_0365ComplianceContent_wluc59.csv",
        "cache": "cached_0365ComplianceContent_wluc59.csv",
        "request_size": 30,
        "title": "Azure 0365 Compliance Content Search"
        "cache_time": 43800
    },
    "WLUC60": {
       "prompt": "Please determine on a scale from 1-100 the confidence that the following assigment of the ApplicationImpersonation role in the Microsoft O365 Exchange environment is malicious. The ApplicationImpersonation role enables the user to have access to other people's mailboxes. The data sent is the distinct number of mailboxes that a single user has newly allowed themselves to manage.  Return only integers, nothing else. On the scale of confidence, you will return the number 100, no more and no less. Return the result as a newline seperated list with no other characters or stylistic elements.",
        "dir": "./RAG/O365AppImpersonation/",
        "rag_ok": "real_O365AppImpersonation_wluc60.csv",
        "rag_bad": "bad_O365AppImpersonation_wluc60.csv",
        "cache": "cached_O365AppImpersonation_wluc60.csv",
        "request_size": 30,
        "title": "O365 ApplicationImpersonation Role Assignment"
        "cache_time": 43800
    }
    "WLUC61": {
       "prompt": "Please determine on a scale from 1–100 the confidence that this Microsoft Intune device management event represents malicious behavior or policy abuse, such as unauthorized configuration changes, SYSTEM-level code execution, or lateral movement via device management tools. Each entry contains the specific action(ex: created, updated) and the specific Azure operation name(such as DeviceManagementConfigurationPolicyAssignment) for an individual user. Return only integers, nothing else. Return the results as a newline seperated list with no other characters or stylistic elements.",
        "dir": "./RAG/RemoteManagement/",
        "rag_ok": "real_RemoteManagement_wluc61.csv",
        "rag_bad": "bad_RemoteManagement_wluc61.csv",
        "cache": "cached_RemoteManagement_wluc61.csv",
        "request_size": 30,
        "title": "Azure Remote Management"
        "cache_time": 43800
    }
    "WLUC62": {
       "prompt": "Please determine on a scale from 1–100 the confidence that the following Azure Automation Account/Runbook update or creation is malicious or unauthorized. Each entry contains the activity type(automation account or runbook) and the distinct count of how many times an individual user created an automation or runbook account. Return only integers, nothing else. Return the results as a newline seperated list with no other characters or stylistic elements.",
        "dir": "./RAG/AutomationCreation/",
        "rag_ok": "real_AutomationCreation_wluc62.csv",
        "rag_bad": "bad_AutomationCreation_wluc62.csv",
        "cache": "cached_AutomationCreation_wluc62.csv",
        "request_size": 30,
        "title": "Azure Automation Creation"
>>>>>>> 9bf4fe94
        "cache_time": 43800
    }
}<|MERGE_RESOLUTION|>--- conflicted
+++ resolved
@@ -424,16 +424,6 @@
         "request_size": 30,
         "title": "AWS Console Login"
     },
-<<<<<<< HEAD
-    "WLUC65": {
-       "prompt": "Please determine on a scale from 1–100 your confidence that this activity indicates an adversary attempting to modify or add new multi-factor authentication methods to an Azure AD account. If the operation name is equal to 'update user', each entry will contain the old value, new value, and activity_type. The old and new value refers to the old MFA configuration(old value) that was updated to the new configuration(new value). The activity type refers to the specifc action taken, either 'update user' or 'User registered security info' in this case. If the activity type is not 'update user', each entry will only contain the activity type. Return only integers, nothing else. Return the results as a newline separated list with no other characters or stylistic elements.",
-        "dir": "./RAG/NewMFAMethod/",
-        "rag_ok": "real_NewMFAMethod_wluc65.csv",
-        "rag_bad": "bad_NewMFAMethod_wluc65.csv",
-        "cache": "cached_NewMFAMethod_wluc65.csv",
-        "request_size": 30,
-        "title": "Azure AD New MFA Method"
-=======
     "WLUC54": {
        "prompt": "Please determine on a scale from 1–100 how suspicious the following instances are. Each instance is the first time that the provided IP address has accessed a specific S3 bucket within the customer environment. Take into account the IP reputation and physical location of the provided IP addresss. Return only integers, nothing else. Return the results as a newline seperated list with no other characters or stylistic elements.",
         "dir": "./RAG/S3AccessDetection/",
@@ -499,7 +489,7 @@
         "request_size": 30,
         "title": "O365 ApplicationImpersonation Role Assignment"
         "cache_time": 43800
-    }
+    },
     "WLUC61": {
        "prompt": "Please determine on a scale from 1–100 the confidence that this Microsoft Intune device management event represents malicious behavior or policy abuse, such as unauthorized configuration changes, SYSTEM-level code execution, or lateral movement via device management tools. Each entry contains the specific action(ex: created, updated) and the specific Azure operation name(such as DeviceManagementConfigurationPolicyAssignment) for an individual user. Return only integers, nothing else. Return the results as a newline seperated list with no other characters or stylistic elements.",
         "dir": "./RAG/RemoteManagement/",
@@ -509,7 +499,7 @@
         "request_size": 30,
         "title": "Azure Remote Management"
         "cache_time": 43800
-    }
+    },
     "WLUC62": {
        "prompt": "Please determine on a scale from 1–100 the confidence that the following Azure Automation Account/Runbook update or creation is malicious or unauthorized. Each entry contains the activity type(automation account or runbook) and the distinct count of how many times an individual user created an automation or runbook account. Return only integers, nothing else. Return the results as a newline seperated list with no other characters or stylistic elements.",
         "dir": "./RAG/AutomationCreation/",
@@ -518,7 +508,15 @@
         "cache": "cached_AutomationCreation_wluc62.csv",
         "request_size": 30,
         "title": "Azure Automation Creation"
->>>>>>> 9bf4fe94
-        "cache_time": 43800
-    }
+        "cache_time": 43800
+    },
+    "WLUC65": {
+       "prompt": "Please determine on a scale from 1–100 your confidence that this activity indicates an adversary attempting to modify or add new multi-factor authentication methods to an Azure AD account. If the operation name is equal to 'update user', each entry will contain the old value, new value, and activity_type. The old and new value refers to the old MFA configuration(old value) that was updated to the new configuration(new value). The activity type refers to the specifc action taken, either 'update user' or 'User registered security info' in this case. If the activity type is not 'update user', each entry will only contain the activity type. Return only integers, nothing else. Return the results as a newline separated list with no other characters or stylistic elements.",
+        "dir": "./RAG/NewMFAMethod/",
+        "rag_ok": "real_NewMFAMethod_wluc65.csv",
+        "rag_bad": "bad_NewMFAMethod_wluc65.csv",
+        "cache": "cached_NewMFAMethod_wluc65.csv",
+        "request_size": 30,
+        "title": "Azure AD New MFA Method"
+        "cache_time": 43800
 }