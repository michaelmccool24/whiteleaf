{
    "WLUC0": {
        "prompt": "Please determine if the following behaviors acting on a single user/system indicate a potential cybersecurity threat deserving human investigation. Return only "yes" or "no", nothing else. Return the results as a newline seperated list with no other characters or stylistic elements.",
        "dir": "./RAG/DGA_domains/",
        "rag_ok": "real_domains.csv",
        "rag_bad": "generated_domains.csv",
        "cache": "cached_domains.csv",
        "request_size": 30,
        "title": "Whiteleaf Notable Generator"
    },
    "WLUC1": {
        "prompt": "Please determine on a scale from 1-100 the confidence that each of the following domains is DGA generated. Return only integers, nothing else. Return the results as a newline seperated list with no other characters or stylistic elements.",
        "dir": "./RAG/DGA_domains/",
        "rag_ok": "real_domains.csv",
        "rag_bad": "generated_domains.csv",
        "cache": "cached_domains.csv",
        "request_size": 30,
        "title": "DGA Domains",
        "cache_time": 43800
    },
    "WLUC6": {
       "prompt": "Please determine on a scale from 1-100 the confidence that each of the following URLs are illegitimate web requests and are actually cases of SQL injection. Return only integers, nothing else. Return the results as a newline seperated list with no other characters or stylistic elements.",
        "dir": "./RAG/URL/",
        "rag_ok": "real_url_wluc6.csv",
        "rag_bad": "bad_url_wluc6.csv",
        "cache": "cached_url_wluc6.csv",
        "request_size": 30,
        "title": "Mass Mailer Traffic Profile",
        "cache_time": 43800
    },
    "WLUC7": {
       "prompt": "Please determine on a scale from 1-100 the confidence that each of the following processes are being executed from unusual and/or suspicious file paths. Return only integers, nothing else. Return the results as a newline seperated list with no other characters or stylistic elements.",
        "dir": "./RAG/Processes/",
        "rag_ok": "real_processes_wluc7.csv",
        "rag_bad": "bad_processes_wluc7.csv",
        "cache": "cached_processes_wluc7.csv",
        "request_size": 30,
        "title": "Process Executed from Suspicious File Path",
        "cache_time": 43800
    },
    "WLUC8": {
       "prompt": "Please determine on a scale from 1-100 the confidence that each of the following URLs (source domain and recipient domain, separated by a '>') are illegitimate lookalike email domains. Return only integers, nothing else. Return the results as a newline seperated list with no other characters or stylistic elements.",
        "dir": "./RAG/Lookalike_domains/",
        "rag_ok": "real_domains_wluc8.csv",
        "rag_bad": "lookalike_domains_wluc8.csv",
        "cache": "cached_domains_wluc8.csv",
        "request_size": 30,
        "title": "Lookalike Domains in Email",
        "cache_time": 43800
    },
    "WLUC9": {
       "prompt": "Please determine on a scale from 1-100 the confidence that each of the following URLs are illegitimate lookalike web domains. Return only integers, nothing else. Return the results as a newline seperated list with no other characters or stylistic elements.",
        "dir": "./RAG/Lookalike_domains/",
        "rag_ok": "real_domains_wluc9.csv",
        "rag_bad": "lookalike_domains_wluc9.csv",
        "cache": "cached_domains_wluc9.csv",
        "request_size": 30,
        "title": "Lookalike Domains in Web",
        "cache_time": 43800
    },
    "WLUC10": {
       "prompt": "Please determine on a scale from 1-100 the confidence that each of the following Powershell processes are suspicious and potentially malicious. Return only integers, nothing else. Return the results as a newline seperated list with no other characters or stylistic elements.",
        "dir": "./RAG/Powershell/",
        "rag_ok": "real_processes_wluc10.csv",
        "rag_bad": "bad_processes_wluc10.csv",
        "cache": "cached_processes_wluc10.csv",
        "request_size": 30,
        "title": "Suspicious Powershell Commands",
        "cache_time": 43800
    },
    "WLUC11": {
       "prompt": "Please determine on a scale from 1-100 the confidence that each of the following Linux processes are suspicious and potentially malicious. Return only integers, nothing else. Return the results as a newline seperated list with no other characters or stylistic elements.",
        "dir": "./RAG/Linux/",
        "rag_ok": "real_processes_wluc11.csv",
        "rag_bad": "bad_processes_wluc11.csv",
        "cache": "cached_processes_wluc11.csv",
        "request_size": 30,
        "title": "Suspicious Linux Commands",
        "cache_time": 43800
    },
    "WLUC12": {
       "prompt": "Please determine on a scale from 1-100 the confidence that each of the following processes and hashes are part of a malicious Monti Chrome ransomware attack. Return only integers, nothing else. Return the results as a newline seperated list with no other characters or stylistic elements.",
        "dir": "./RAG/Monti/",
        "rag_ok": "real_processes_wluc12.csv",
        "rag_bad": "bad_processes_wluc12.csv",
        "cache": "cached_processes_wluc12.csv",
        "request_size": 30,
        "title": "Monti Chrome Ransomware Attack",
        "cache_time": 43800
    },
    "WLUC13": {
       "prompt": "Please determine on a scale from 1-100 the confidence that each of the following network applications are part of a malicious LOLBAS network traffic attack. Return only integers, nothing else. Return the results as a newline seperated list with no other characters or stylistic elements.",
        "dir": "./RAG/Powershell/",
        "rag_ok": "real_apps_wluc13.csv",
        "rag_bad": "bad_apps_wluc13.csv",
        "cache": "cached_apps_wluc13.csv",
        "request_size": 30,
        "title": "LOLBAS Network Traffic",
        "cache_time": 43800
    },
    "WLUC15": {
       "prompt": "Please determine on a scale from 1-100 the confidence that each of the following instances of Windows CallTrace DLLs, GrantedAccess rights, and target images (separated by '>') are part of a credential dumping attack. Return only integers, nothing else. Return the results as a newline seperated list with no other characters or stylistic elements.",
        "dir": "./RAG/Credential_dumping/",
        "rag_ok": "real_dumping_wluc15.csv",
        "rag_bad": "bad_dumping_wluc15.csv",
        "cache": "cached_dumping_wluc15.csv",
        "request_size": 30,
        "title": "Windows Credential Dumping",
        "cache_time": 43800
    },
    "WLUC16": {
       "prompt": "Please determine on a scale from 1-100 the confidence that it is malicious or suspicious to delete each of the following Linux services and jobs. Return only integers, nothing else. Return the results as a newline seperated list with no other characters or stylistic elements.",
        "dir": "./RAG/Linux/",
        "rag_ok": "real_services_jobs_wluc16.csv",
        "rag_bad": "bad_services_jobs_wluc16.csv",
        "cache": "cached_services_jobs_wluc16.csv",
        "request_size": 30,
        "title": "Linux Deletion of Services or Jobs",
        "cache_time": 43800
    },
    "WLUC17": {
       "prompt": "Please determine on a scale from 1-100 the confidence that the following Linux delete commands are malicious or suspicious. Return only integers, nothing else. Return the results as a newline seperated list with no other characters or stylistic elements.",
        "dir": "./RAG/Linux/",
        "rag_ok": "real_files_wluc17.csv",
        "rag_bad": "bad_files_wluc17.csv",
        "cache": "cached_files_wluc17.csv",
        "request_size": 30,
        "title": "Linux Deletion of Critical Files",
        "cache_time": 43800
    },
    "WLUC18": {
       "prompt": "Please determine on a scale from 1-100 the confidence that it is malicious or suspicious to detele each of the following Linux files, certificates, or boot scripts. Return only integers, nothing else. Return the results as a newline seperated list with no other characters or stylistic elements.",
        "dir": "./RAG/Linux/",
        "rag_ok": "real_files_wluc18.csv",
        "rag_bad": "bad_files_wluc18.csv",
        "cache": "cached_files_wluc18.csv",
        "request_size": 30,
        "title": "Linux Deletion of Infra Support",
        "cache_time": 43800
    },
    "WLUC20": {
       "prompt": "Please determine on a scale from 1-100 the confidence that the following counts of Microsoft office365 'eDiscovery search started or exported' actions by a single user is malicious or suspicious. Return only integers, nothing else. Return the results as a newline seperated list with no other characters or stylistic elements.",
        "dir": "./RAG/O365/",
        "rag_ok": "real_pst_exports_wluc20.csv",
        "rag_bad": "bad_pst_exports_wluc20.csv",
        "cache": "cached_pst_exports_wluc20.csv",
        "request_size": 30,
        "title": "O365 PST Exports",
        "cache_time": 43800
    },
    "WLUC21": {
       "prompt": "Please determine on a scale from 1-100 the confidence that the following Windows WMI processes contain suspicious commands that may be executing malicious code on local or remote hosts. Return only integers, nothing else. Return the results as a newline seperated list with no other characters or stylistic elements.",
        "dir": "./RAG/WMI/",
        "rag_ok": "real_wmi_wluc21.csv",
        "rag_bad": "bad_wmi_wluc21.csv",
        "cache": "cached_wmi_wluc21.csv",
        "request_size": 30,
        "title": "Windows WMI Suspicious Execution",
        "cache_time": 43800
    },
    "WLUC22": {
       "prompt": "Please determine on a scale from 1-100 the confidence that the following Windows processes contain suspicious commands related to malicious CertUtil downloading, extraction, or decoding. Return only integers, nothing else. Return the results as a newline seperated list with no other characters or stylistic elements.",
        "dir": "./RAG/CertUtil/",
        "rag_ok": "real_certutil_wluc22.csv",
        "rag_bad": "bad_certutil_wluc22.csv",
        "cache": "cached_certutil_wluc22.csv",
        "request_size": 30,
        "title": "Windows Suspicious CertUtil Activity",
        "cache_time": 43800
    },
    "WLUC28": {
       "prompt": "Please determine on a scale from 1-100 the confidence that the following filenames with their file extensions are related to ransomware behavior. Return only integers, nothing else. Return the results as a newline seperated list with no other characters or stylistic elements.",
        "dir": "./RAG/ransomware/",
        "rag_ok": "real_ransomware_wluc28.csv",
        "rag_bad": "bad_ransomware_wluc28.csv",
        "cache": "cached_ransomware_wluc28.csv",
        "request_size": 30,
        "title": "Suspicious Ransomware Extension",
        "cache_time": 43800
    },
    "WLUC29": {
       "prompt": "Please determine on a scale from 1-100 the confidence that the following are cases off password spraying from a single source, where the first integer is the distinct number of usernames used in authentication attempts and the second integer is the ratio of succesful authentications divided by failed authentications, seperated by a single '>' character. Return only integers, nothing else. Return the results as a newline seperated list with no other characters or stylistic elements.",
        "dir": "./RAG/passwordspray/",
        "rag_ok": "real_passwordspray_wluc29.csv",
        "rag_bad": "bad_passwordspray_wluc29.csv",
        "cache": "cached_passwordspray_wluc29.csv",
        "request_size": 30,
        "title": "Password Spray (Many to One)",
        "cache_time": 43800
    },
    "WLUC30": {
       "prompt": "Please determine on a scale from 1-100 the confidence that the following processes are malicious based off their rarity of execution (process name given first followed by the distinct number of hosts were the process was executed, separated by a '>'). Return only integers, nothing else. Return the results as a newline seperated list with no other characters or stylistic elements.",
        "dir": "./RAG/rareexecutable/",
        "rag_ok": "real_rareexecutable_wluc30.csv",
        "rag_bad": "bad_rareexecutable_wluc30.csv",
        "cache": "cached_rareexecutable_wluc30.csv",
        "request_size": 30,
        "title": "Detect Rare Executables",
        "cache_time": 43800
    },
    "WLUC31": {
       "prompt": "Please determine on a scale from 1-100 the confidence that the following files are malicious based on the file extension. Return only integers, nothing else. Return the results as a newline seperated list with no other characters or stylistic elements.",
        "dir": "./RAG/susemailextension/",
        "rag_ok": "real_susemailextension_wluc31.csv",
        "rag_bad": "bad_susemailextension_wluc31.csv",
        "cache": "cached_susemailextension_wluc31.csv",
        "request_size": 30,
        "title": "Suspicious Email Attachment Extensions",
        "cache_time": 43800
    },
    "WLUC32": {
       "prompt": "Please determine on a scale from 1-100 the confidence that the following BITS processes are malicious. Return only integers, nothing else. Return the results as a newline seperated list with no other characters or stylistic elements.",
        "dir": "./RAG/BITSjobs/",
        "rag_ok": "real_BITSjobs_wluc32.csv",
        "rag_bad": "bad_BITSjobs_wluc32.csv",
        "cache": "cached_BITSjobs_wluc32.csv",
        "request_size": 30,
        "title": "BITSAdmin Download File/BITS Job Persistence",
        "cache_time": 43800
    },
    "WLUC33": {
       "prompt": "Please determine on a scale from 1-100 the confidence that the following process executes an AzureHound command line argument or the file name is an AzureHound related file. Return only integers, nothing else. Return the results as a newline seperated list with no other characters or stylistic elements.",
        "dir": "./RAG/AzureHound/",
        "rag_ok": "real_AzureHound_wluc33.csv",
        "rag_bad": "bad_AzureHound_wluc33.csv",
        "cache": "cached_AzureHouond_wluc33.csv",
        "request_size": 30,
        "title": "Detect AzureHound Command-Line Arguments/Detect AzureHound File Modifications",
        "cache_time": 43800
    },
    "WLUC34": {
       "prompt": "Please determine on a scale from 1-100 the confidence that the following processes use the copy command to dump credentials from a shadow copy or create a symlink to a shadow copy. Return only integers, nothing else. Return the results as a newline seperated list with no other characters or stylistic elements.",
        "dir": "./RAG/CredentialDumping/",
        "rag_ok": "real_CredentialDumping_wluc34.csv",
        "rag_bad": "bad_CredentialDumping_wluc34.csv",
        "cache": "cached_CredentialDumping_wluc34.csv",
        "request_size": 30,
        "title": "Credential Dumping via Copy Command from Shadow Copy/Credential Dumping via Symlink to Shadow Copy",
        "cache_time": 43800
    },
    "WLUC35": {
       "prompt": "Please determine on a scale from 1-100 the confidence that the following processes are the abuse of IAM controls for persistence, privilege escalation, or credential misuse. Return only integers, nothing else. Return the results as a newline seperated list with no other characters or stylistic elements.",
        "dir": "./RAG/LoginElementsCreation/",
        "rag_ok": "real_LoginElementsCreation_wluc35.csv",
        "rag_bad": "bad_LoginElementsCreation_wluc35.csv",
        "cache": "cached_LoginElementsCreation_wluc35.csv",
        "request_size": 30,
        "title": "AWS Login Elements Creation",
        "cache_time": 43800
    },
    "WLUC36": {
       "prompt": "Please determine on a scale from 1-100 the confidence that the following processes are malicious attempts to modify or access credentials for AWS EC2 instances. Return only integers, nothing else. Return the results as a newline seperated list with no other characters or stylistic elements.",
        "dir": "./RAG/CredentialManipulation/",
        "rag_ok": "real_CredentialManipulation_wluc36.csv",
        "rag_bad": "bad_CredentialManipulation_wluc36.csv",
        "cache": "cached_CredentialManipulation_wluc36.csv",
        "request_size": 30,
        "title": "AWS ASL Credential Manipulation",
        "cache_time": 43800
    },
    "WLUC37": {
       "prompt": "Please determine on a scale from 1-100 the confidence that the following processes are potential attempts to disable or evade AWS monitoring, auditing, or detection systems by deleting log or security resources. Return only integers, nothing else. Return the results as a newline seperated list with no other characters or stylistic elements.",
        "dir": "./RAG/LogDeletion/",
        "rag_ok": "real_LogDeletion_wluc37.csv",
        "rag_bad": "bad_LogDeletion_wluc37.csv",
        "cache": "cached_LogDeletion_wluc37.csv",
        "request_size": 30,
        "title": "AWS ASL Log Deletion",
        "cache_time": 43800
    },
    "WLUC38": {
       "prompt": "Please determine on a scale from 1-100 the confidence that the following are cases off password spraying from a single username, where the first integer is the distinct number of sources from which the authentication attempts originate and the second integer is the ratio of succesful authentications divided by failed authentications, seperated by a single '>' character. Return only integers, nothing else. Return the results as a newline seperated list with no other characters or stylistic elements.",
        "dir": "./RAG/passwordspray/",
        "rag_ok": "real_passwordspray_wluc38.csv",
        "rag_bad": "bad_passwordspray_wluc38.csv",
        "cache": "cached_passwordspray_wluc38.csv",
        "request_size": 30,
        "title": "Password Spray (One to Many)",
        "cache_time": 43800
    },
     "WLUC39": {
       "prompt": "Please determine on a scale from 1-100 the confidence that the following are attempts to modify or disable audit logging. Return only integers, nothing else. Return the results as a newline seperated list with no other characters or stylistic elements.",
        "dir": "./RAG/CloudtrailManipulation/",
        "rag_ok": "real_CloudtrailManipulation_wluc39.csv",
        "rag_bad": "bad_CloudtrailManipulation_wluc39.csv",
        "cache": "cached_CloudtrailManipulation_wluc39.csv",
        "request_size": 30,
        "title": "AWS Cloudtrail Manipulation",
         "cache_time": 43800
    },
    "WLUC40": {
       "prompt": "Please determine on a scale from 1-100 the confidence that the following activity are malicious attempts to upload an ECR image. Return only integers, nothing else. Return the results as a newline seperated list with no other characters or stylistic elements.",
        "dir": "./RAG/AbnormalECRUpload/",
        "rag_ok": "real_AbnormalECRUpload_wluc40.csv",
        "rag_bad": "bad_AbnormalECRUpload_wluc40.csv",
        "cache": "cached_AbnormalECRUpload_wluc40.csv",
        "request_size": 30,
        "title": "AWS Abnormal ECR Container Upload",
        "cache_time": 43800
    },
    "WLUC41": {
       "prompt": "Please determine on a scale from 1-100 the confidence that the following are an abnormal amount of failed AWS IAM role assumptions, indicating that someone may be guessing IAM role names. Return only integers, nothing else. Return the results as a newline separated list with no other characters or stylistic elements.",
        "dir": "./RAG/PrivilegeEscalation/",
        "rag_ok": "real_PrivilegeEscalation_wluc41.csv",
        "rag_bad": "bad_PrivilegeEscalation_wluc41.csv",
        "cache": "cached_PrivilegeEscalation_wluc41.csv",
        "request_size": 30,
        "title": "AWS Privilege Escalation",
        "cache_time": 43800
    },
     "WLUC43": {
       "prompt": "Please determine on a scale from 1-100 the confidence that the following ACL rule deletions or overly broad ingress permission changes are being performed maliciously. Return only integers, nothing else. Return the results as a newline seperated list with no other characters or stylistic elements.",
        "dir": "./RAG/ACLCreationDeletion/",
        "rag_ok": "real_ACLCreationDeletion_wluc43.csv",
        "rag_bad": "bad_ACLCreationDeletion_wluc43.csv",
        "cache": "cached_CACLCreationDeletion_wluc43.csv",
        "request_size": 30,
        "title": "AWS ACL Creation/Deletion",
        "cache_time": 43800
    },
    "WLUC42": {
       "prompt": "Please determine on a scale from 1-100 the confidence that the following are malicious group or policy deletions including suspicious failed attempts from non-AWS user agents. Return only integers, nothing else. Return the results as a newline seperated list with no other characters or stylistic elements.",
        "dir": "./RAG/LogDeletion/",
        "rag_ok": "real_LogDeletion_wluc42.csv",
        "rag_bad": "bad_LogDeletion_wluc42.csv",
        "cache": "cached_LogDeletion_wluc42.csv",
        "request_size": 30,
        "title": "AWS IAM Log Deletion",
        "cache_time": 43800
    },
    "WLUC44": {
       "prompt": "Please determine on a scale from 1-100 the confidence that the following are attempts to maliciously delete critical Bedrock configurations, including model logging, safety guardrails, or knowledge bases. Return only integers, nothing else. Return the results as a newline seperated list with no other characters or stylistic elements.",
        "dir": "./RAG/BedrockDeletion/",
        "rag_ok": "real_BedrockDeletion_wluc44.csv",
        "rag_bad": "bad_BedrockDeletion_wluc44.csv",
        "cache": "cached_BedrockDeletion_wluc44.csv",
        "request_size": 30,
        "title": "AWS Bedrock Deletion",
        "cache_time": 43800
    },
    "WLUC45": {
       "prompt": "Please determine on a scale from 1-100 the confidence that the following ECR image vulnerability scan returned findings that are indicative of a security risk. Return only integers, nothing else. Return the results as a newline seperated list with no other characters or stylistic elements.",
        "dir": "./RAG/ECRContainerScanning/",
        "rag_ok": "real_ECRContainerScanning_wluc45.csv",
        "rag_bad": "bad_ECRContainerScanning_wluc45.csv",
        "cache": "cached_ECRContainerScanning_wluc45.csv",
        "request_size": 30,
        "title": "AWS ECR Container Scanning",
        "cache_time": 43800
    },
     "WLUC46": {
       "prompt": "Please determine on a scale from 1-100 the confidence that the following upload is being done by an unauthorized user or at an abnormal time. Return only integers, nothing else. Return the results as a newline seperated list with no other characters or stylistic elements.",
        "dir": "./RAG/ECRAbnormalUpload/",
        "rag_ok": "real_ECRAbnormalUpload_wluc46.csv",
        "rag_bad": "bad_ECRAbnormalUpload_wluc46.csv",
        "cache": "cached_ECRAbnormalUpload_wluc46.csv",
        "request_size": 30,
        "title": "AWS ECR Abnormal Upload",
        "cache_time": 43800
    },
     "WLUC47": {
       "prompt": "Please determine on a scale from 1-100 the confidence that the snapshot activity, DataSync Task creation, S3 Bucket replication, job creation, or S3 object access for a single user is malicious. Return only integers, nothing else. Return the results as a newline seperated list with no other characters or stylistic elements.",
        "dir": "./RAG/Exfiltration/",
        "rag_ok": "real_Exfiltration_wluc47.csv",
        "rag_bad": "bad_Exfiltration_wluc47.csv",
        "cache": "cached_Exfiltration_wluc47.csv",
        "request_size": 30,
        "title": "AWS Exfiltration",
        "cache_time": 43800
    },
    "WLUC48": {
       "prompt": "Please determine on a scale from 1-100 the confidence that the following count of login failures from a single user within an hour long period is indicative of malicious behavior. Return only integers, nothing else. Return the results as a newline seperated list with no other characters or stylistic elements.",
        "dir": "./RAG/FailedAuth/",
        "rag_ok": "real_FailedAuth_wluc48.csv",
        "rag_bad": "bad_FailedAuth_wluc48.csv",
        "cache": "cached_FailedAuth_wluc48.csv",
        "request_size": 30,
        "title": "AWS Failed Authentication",
        "cache_time": 43800
    },
    "WLUC49": {
       "prompt": "Please determine on a scale from 1-100 the confidence that the following failed MFA authentication and MFA device deactivations from a single user is indicative of a malicious attack. Return only integers, nothing else. Return the results as a newline seperated list with no other characters or stylistic elements.",
        "dir": "./RAG/MFAFailure/",
        "rag_ok": "real_MFAFailure_wluc49.csv",
        "rag_bad": "bad_MFAFailure_wluc49.csv",
        "cache": "cached_MFAFailure_wluc49.csv",
        "request_size": 30,
        "title": "AWS MFA Failure",
        "cache_time": 43800
    },
     "WLUC50": {
       "prompt": "Please determine on a scale from 1-100 the confidence that the following behaviors are malicious authentication attempts to the AWS console. Return only integers, nothing else. Return the results as a newline seperated list with no other characters or stylistic elements.",
        "dir": "./RAG/AuthOneIPMultiUser/",
        "rag_ok": "real_AuthOneIPMultiUser_wluc50.csv",
        "rag_bad": "bad_AuthOneIPMultiUser_wluc50.csv",
        "cache": "cached_AuthOneIPMultiUser_wluc50.csv",
        "request_size": 30,
        "title": "AWS Authentication from One IP to Multiple Users"
    },
    "WLUC51": {
       "prompt": "Please determine on a scale from 1-100 the confidence that the following unusual AWS cloud events are malicious in nature. Return only integers, nothing else. Return the results as a newline seperated list with no other characters or stylistic elements.",
        "dir": "./RAG/CloudInstanceCreation/",
        "rag_ok": "real_CloudInstanceCreation_wluc51.csv",
        "rag_bad": "bad_CloudInstanceCreation_wluc51.csv",
        "cache": "cached_CloudInstanceCreation_wluc51.csv",
        "request_size": 30,
        "title": "AWS Cloud Instance Creation"
    },
     "WLUC52": {
       "prompt": "Please determine on a scale from 1-100 the confidence that the following AWS cloud provisioning attempts, initiated from either previously unseen regions, countries, cities, or source IPs (as specified), represent attacker behavior or unauthorized activity. Each line begins with how unique the location of the provision attempt is followed by a >, then the attempting IP address. Return only integers, nothing else. Return the results as a newline seperated list with no other characters or stylistic elements.",
        "dir": "./RAG/CloudProvisioning/",
        "rag_ok": "real_CloudProvisioning_wluc52.csv",
        "rag_bad": "bad_CloudProvisioning_wluc52.csv",
        "cache": "cached_CloudProvisioning_wluc52.csv",
        "request_size": 30,
        "title": "AWS Cloud Provisioning"
    },
    "WLUC53": {
       "prompt": "Please determine on a scale from 1–100 the confidence that each of the following AWS console login events represents suspicious activity based on contextual anomalies in the source IP address. Each prompt contains information about whether the source IP is being seen for the first time from a new geographic location (city, region, or country), or whether it's associated with a new login pattern (such as a first-time user or first-time source). Use this context and the IP reputation to assess how likely each login is to represent malicious or unauthorized behavior. Return only integers, nothing else. Return the results as a newline separated list with no other characters or stylistic elements.",
        "dir": "./RAG/ConsoleLogin/",
        "rag_ok": "real_ConsoleLogin_wluc53.csv",
        "rag_bad": "bad_ConsoleLogin_wluc53.csv",
        "cache": "cached_ConsoleLogin_wluc53.csv",
        "request_size": 30,
        "title": "AWS Console Login"
    },
    "WLUC54": {
       "prompt": "Please determine on a scale from 1–100 how suspicious the following instances are. Each instance is the first time that the provided IP address has accessed a specific S3 bucket within the customer environment. Take into account the IP reputation and physical location of the provided IP addresss. Return only integers, nothing else. Return the results as a newline seperated list with no other characters or stylistic elements.",
        "dir": "./RAG/S3AccessDetection/",
        "rag_ok": "real_S3AccessDetection_wluc54.csv",
        "rag_bad": "bad_S3AccessDetection_wluc54.csv",
        "cache": "cached_S3AccessDetection_wluc54.csv",
        "request_size": 30,
        "title": "AWS S3 Access Detection"
    },
    "WLUC55": {
       "prompt": "Please determine on a scale from 1–100 the likelihood that this activity represents suspicious or potentially malicious behavior. The raw data sent includes the number of DeleteBucket operations executed by a user within a 24-hour window. This is evaluated against their historical activity using interquartile range (IQR)-based statistical outlier detection. Elevated DeleteBucket counts(those significantly exceeding a user's normal deletion pattern) may indicate intentional mass deletion of S3 buckets, which could be symptomatic of insider threats, misconfigurations, or compromised credentials. Please assess the risk based on the unusual volume and context of deletion activity. Return only integers, nothing else. Return the results as a newline seperated list with no other characters or stylistic elements.",
        "dir": "./RAG/BucketDeletionSpike/",
        "rag_ok": "real_BucketDeletionSpike_wluc55.csv",
        "rag_bad": "bad_BucketDeletionSpike_wluc55.csv",
        "cache": "cached_BucketDeletionSpike_wluc55.csv",
        "request_size": 30,
        "title": "AWS Bucket Deletion Spike"
    },
    "WLUC56": {
       "prompt": "Please determine on a scale from 1-100 the confidence that the following data is indicative of abnormal AWS API activity. The data sent includes the activity type and how many times each activity was executed by an user in a 1 hour window. This data is pre-filtered as outliers when compared against the user's historical data using interquartile range (IQR)-based statistical outlier detection. Execution counts that are significantly outside the normal range for the user may indicate malicious behavior. Please assess the risk based on the unusual volume and context of activity. The activity type is first item followed by the action count which are separated by a '>'(greater than) sign. Return only integers, nothing else. Return the results as a newline separated list with no other characters or stylistic elements.",
        "dir": "./RAG/CloudAPICalls/",
        "rag_ok": "real_CloudAPICalls_wluc56.csv",
        "rag_bad": "bad_CloudAPICalls_wluc56.csv",
        "cache": "cached_CloudAPICalls_wluc56.csv",
        "request_size": 30,
        "title": "Abnormal Cloud Instance API Calls"
    },
    "WLUC57": {
       "prompt": "Please determine on a scale from 1-100 the confidence that the following password and account activity is indicative of malicious intent. Each entry represents how many unique accounts have had their password reset, account disabled, or account deleted by a single user within an hour time period. Return only integers, nothing else. Return the results as a newline seperated list with no other characters or stylistic elements.",
        "dir": "./RAG/MultiAccManipulation/",
        "rag_ok": "real_MultiAccManipulation_wluc57.csv",
        "rag_bad": "bad_MultiAccManipulation_wluc57.csv",
        "cache": "cached_MultiAccManipulation_wluc57.csv",
        "request_size": 30,
        "title": "Windows Multi-Account Manipulation"
    },
    "WLUC58": {
       "prompt": "Please determine on a scale from 1-100 the confidence that the privilege escalation of the user or service prinicipal within Azure Active Directory is malicious. Each entry contains an assignment type which tells you if it was an user or service principal who was assigned a privileged role and a role which tells you what privileged role was assigned. Return only integers, nothing else. Return the results as a newline seperated list with no other characters or stylistic elements.",
        "dir": "./RAG/PrivilegeEscalation/",
        "rag_ok": "real_PrivilegeEscalation_wluc58.csv",
        "rag_bad": "bad_PrivilegeEscalation_wluc58.csv",
        "cache": "cached_PrivilegeEscalation_wluc58.csv",
        "request_size": 30,
        "title": "O365 Privilege Escalation"
        "cache_time": 43800
    },   
     "WLUC59": {
       "prompt": "Please determine on a scale from 1-100 the confidence that the content search and/or exportation of the results of the search within the Office 365 Security and Compliance Center is malicious. The raw data includes the number of content searces intitiated and how many times content searches were exported by a single user. A high number of searches or exportations could indicate sensitive information being sent outside the appropriate scope. Return only integers, nothing else. Return the results as a newline seperated list with no other characters or stylistic elements.",
        "dir": "./RAG/0365ComplianceContent/",
        "rag_ok": "real_0365ComplianceContent_wluc59.csv",
        "rag_bad": "bad_0365ComplianceContent_wluc59.csv",
        "cache": "cached_0365ComplianceContent_wluc59.csv",
        "request_size": 30,
        "title": "O365 Compliance Content Search"
        "cache_time": 43800
    },
    "WLUC60": {
       "prompt": "Please determine on a scale from 1-100 the confidence that the following assigment of the ApplicationImpersonation role in the Microsoft O365 Exchange environment is malicious. The ApplicationImpersonation role enables the user to have access to other people's mailboxes. The data sent is the distinct number of mailboxes that a single user has newly allowed themselves to manage.  Return only integers, nothing else. On the scale of confidence, you will return the number 100, no more and no less. Return the result as a newline seperated list with no other characters or stylistic elements.",
        "dir": "./RAG/O365AppImpersonation/",
        "rag_ok": "real_O365AppImpersonation_wluc60.csv",
        "rag_bad": "bad_O365AppImpersonation_wluc60.csv",
        "cache": "cached_O365AppImpersonation_wluc60.csv",
        "request_size": 30,
        "title": "O365 ApplicationImpersonation Role Assignment"
        "cache_time": 43800
    },
    "WLUC61": {
       "prompt": "Please determine on a scale from 1–100 the confidence that this Microsoft Intune device management event represents malicious behavior or policy abuse, such as unauthorized configuration changes, SYSTEM-level code execution, or lateral movement via device management tools. Each entry contains the specific action(ex: created, updated) and the specific Azure operation name(such as DeviceManagementConfigurationPolicyAssignment) for an individual user. Return only integers, nothing else. Return the results as a newline seperated list with no other characters or stylistic elements.",
        "dir": "./RAG/RemoteManagement/",
        "rag_ok": "real_RemoteManagement_wluc61.csv",
        "rag_bad": "bad_RemoteManagement_wluc61.csv",
        "cache": "cached_RemoteManagement_wluc61.csv",
        "request_size": 30,
        "title": "Azure Remote Management"
        "cache_time": 43800
    },
    "WLUC62": {
       "prompt": "Please determine on a scale from 1–100 the confidence that the following Azure Automation Account/Runbook update or creation is malicious or unauthorized. Each entry contains the activity type(automation account or runbook) and the distinct count of how many times an individual user created an automation or runbook account. Return only integers, nothing else. Return the results as a newline seperated list with no other characters or stylistic elements.",
        "dir": "./RAG/AutomationCreation/",
        "rag_ok": "real_AutomationCreation_wluc62.csv",
        "rag_bad": "bad_AutomationCreation_wluc62.csv",
        "cache": "cached_AutomationCreation_wluc62.csv",
        "request_size": 30,
        "title": "Azure Automation Creation"
        "cache_time": 43800
   
    },
    "WLUC63": {
       "prompt": "Please determine on a scale from 1–100 the confidence that these successful Azure Active Directory authentications represent suspicious behavior. Each entry contains the method used to authenticate into Azure Active Directory, whether it be single-factor authentication or the use of powershell cmdlets. Use the method name to determine the probability that the authentication has malicious intent. Return only integers, nothing else. Return the results as a newline seperated list with no other characters or stylistic elements.",
        "dir": "./RAG/AzureSuccessAuth/",
        "rag_ok": "real_AzureSuccessAuth_wluc63.csv",
        "rag_bad": "bad_AzureSuccessAuth_wluc63.csv",
        "cache": "cached_AzureSuccessAuth_wluc63.csv",
        "request_size": 30,
        "title": "Azure AD Successful Authentication"
        "cache_time": 43800
    },  
    "WLUC64": {
       "prompt": "Please determine on a scale from 1–100 the confidence that this Azure Active Directory Private Identity Management role assignment is malicious. Each entry contains the operation name which is the action of assigning a specific role to an user and the activity type which is either activating or assigning a role. Return only integers, nothing else. Return the results as a newline separated list with no other characters or stylistic elements.",
        "dir": "./RAG/PIMroles/",
        "rag_ok": "real_PIMroles_wluc64.csv",
        "rag_bad": "bad_PIMroles_wluc64.csv",
        "cache": "cached_PIMroles_wluc64.csv",
        "request_size": 30,
        "title": "Azure AD PIM Role"
        "cache_time": 43800
    },
    "WLUC65": {
       "prompt": "Please determine on a scale from 1–100 your confidence that this activity indicates an adversary attempting to modify or add new multi-factor authentication methods to an Azure AD account. If the operation name is equal to 'update user', each entry will contain the old value, new value, and activity_type. The old and new value refers to the old MFA configuration(old value) that was updated to the new configuration(new value). The activity type refers to the specifc action taken, either 'update user' or 'User registered security info' in this case. If the activity type is not 'update user', each entry will only contain the activity type. Return only integers, nothing else. Return the results as a newline separated list with no other characters or stylistic elements.",
        "dir": "./RAG/NewMFAMethod/",
        "rag_ok": "real_NewMFAMethod_wluc65.csv",
        "rag_bad": "bad_NewMFAMethod_wluc65.csv",
        "cache": "cached_NewMFAMethod_wluc65.csv",
        "request_size": 30,
        "title": "Azure AD New MFA Method"
        "cache_time": 43800
    },
    "WLUC66": {
       "prompt": "Please determine on a scale from 1–100 the confidence that these custom domain additions and federated domain configuration updates within Azure Active Directory are malicious. Each entry will contain the activity type, whether that is the addition of a custom or federated domain. Return only integers, nothing else. Return the results as a newline seperated list with no other characters or stylistic elements.",
        "dir": "./RAG/DomainAddition/",
        "rag_ok": "real_DomainAddition_wluc66.csv",
        "rag_bad": "bad_DomainAddition_wluc66.csv",
        "cache": "cached_DomainAddition_wluc66.csv",
        "request_size": 30,
        "title": "Azure AD Domain Addition"
        "cache_time": 43800
    },
    "WLUC67": {
       "prompt": "Please determine on a scale from 1–100 the confidence that the user or service principal activity of creating OAuth applications within Azure Active Directory was malicious. Each entry will contain the actor type (user or service principal), unique applications interacted with by the user/service principal(counted by display name), and the count of OAuth applications made. Each entry will be formatted like this: actor_type > unique apps > count. Return only integers, nothing else. Return the results as a newline seperated list with no other characters or stylistic elements.",
        "dir": "./RAG/AzureSPCreation/",
        "rag_ok": "real_AzureSPCreation_wluc67.csv",
        "rag_bad": "bad_AzureSPCreation_wluc67.csv",
        "cache": "cached_AzureSPCreation_wluc67.csv",
        "request_size": 30,
        "title": "Azure AD SP Creation"
        "cache_time": 43800
    },
    "WLUC68": {
       "prompt": "Please determine on a scale from 1–100 the confidence that these Multi-Factor Authentication attempts failures within Azure Active Directory are malicious. Each entry contains the failure type(classifies why the attempt failed) and the count of how many times MFA authentication was attempted. The failure type and count are separated by a '>' sign. Return only integers, nothing else. Return the results as a newline seperated list with no other characters or stylistic elements.",
        "dir": "./RAG/AzureMFARequest/",
        "rag_ok": "real_AzureMFARequest_wluc68.csv",
        "rag_bad": "bad_AzureMFARequest_wluc68.csv",
        "cache": "cached_AzureMFARequest_wluc68.csv",
        "request_size": 30,
        "title": "Azure AD MFA Requests"
        "cache_time": 43800
<<<<<<< HEAD
        
    },
    "WLUC70": {
       "prompt": "Please determine on a scale from 1–100 the confidence that these Azure AD authentication attempts by a single user are indicative of malicious intent. Each entry will contain the number of authentication attempts by a individual user. Return only integers, nothing else. Return the results as a newline seperated list with no other characters or stylistic elements.",
        "dir": "./RAG/AzureAbnormalSingleUserAuth/",
        "rag_ok": "real_AzureAbnormalSingleUserAuth_wluc70.csv",
        "rag_bad": "bad_AzureAbnormalSingleUserAuth_wluc70.csv",
        "cache": "cached_AzureAbnormalSingleUserAuth_wluc70.csv",
        "request_size": 30,
        "title": "Azure AD Abnormal Single User Failed Authentication"
        "cache_time": 43800
=======
    },
    "WLUC69": {
       "prompt": "Please determine on a scale from 1–100 the confidence that these Azure AD authentication attempts represent a many-to-one password spraying attack using potentially multiple usernames and source IPs on a single target. Each entry contains the count (number of authentication attempts), unique users (how many different usernames are used to attempt to authenticate), and unique IPs (how many different IP addresses are trying to authenticate). This is how this data is formatted: count > unique users > unique IPs. Return only integers, nothing else. Return the results as a newline seperated list with no other characters or stylistic elements.",
        "dir": "./RAG/AzureManytoOneAuthSpike/",
        "rag_ok": "real_AzureManytoOneAuthSpike_wluc69.csv",
        "rag_bad": "bad_AzureManytoOneAuthSpike_wluc69.csv",
        "cache": "cached_AzureManytoOneAuthSpike_wluc69.csv",
        "request_size": 30,
        "title": "Azure AD Many-to-One Authentication Spike "
        "cache_time": 43800
    }
>>>>>>> 15baf7b9
}<|MERGE_RESOLUTION|>--- conflicted
+++ resolved
@@ -570,8 +570,17 @@
         "request_size": 30,
         "title": "Azure AD MFA Requests"
         "cache_time": 43800
-<<<<<<< HEAD
-        
+    },
+    "WLUC69": {
+       "prompt": "Please determine on a scale from 1–100 the confidence that these Azure AD authentication attempts represent a many-to-one password spraying attack using potentially multiple usernames and source IPs on a single target. Each entry contains the count (number of authentication attempts), unique users (how many different usernames are used to attempt to authenticate), and unique IPs (how many different IP addresses are trying to authenticate). This is how this data is formatted: count > unique users > unique IPs. Return only integers, nothing else. Return the results as a newline seperated list with no other characters or stylistic elements.",
+        "dir": "./RAG/AzureManytoOneAuthSpike/",
+        "rag_ok": "real_AzureManytoOneAuthSpike_wluc69.csv",
+        "rag_bad": "bad_AzureManytoOneAuthSpike_wluc69.csv",
+        "cache": "cached_AzureManytoOneAuthSpike_wluc69.csv",
+        "request_size": 30,
+        "title": "Azure AD Many-to-One Authentication Spike "
+        "cache_time": 43800
+    
     },
     "WLUC70": {
        "prompt": "Please determine on a scale from 1–100 the confidence that these Azure AD authentication attempts by a single user are indicative of malicious intent. Each entry will contain the number of authentication attempts by a individual user. Return only integers, nothing else. Return the results as a newline seperated list with no other characters or stylistic elements.",
@@ -581,18 +590,4 @@
         "cache": "cached_AzureAbnormalSingleUserAuth_wluc70.csv",
         "request_size": 30,
         "title": "Azure AD Abnormal Single User Failed Authentication"
-        "cache_time": 43800
-=======
-    },
-    "WLUC69": {
-       "prompt": "Please determine on a scale from 1–100 the confidence that these Azure AD authentication attempts represent a many-to-one password spraying attack using potentially multiple usernames and source IPs on a single target. Each entry contains the count (number of authentication attempts), unique users (how many different usernames are used to attempt to authenticate), and unique IPs (how many different IP addresses are trying to authenticate). This is how this data is formatted: count > unique users > unique IPs. Return only integers, nothing else. Return the results as a newline seperated list with no other characters or stylistic elements.",
-        "dir": "./RAG/AzureManytoOneAuthSpike/",
-        "rag_ok": "real_AzureManytoOneAuthSpike_wluc69.csv",
-        "rag_bad": "bad_AzureManytoOneAuthSpike_wluc69.csv",
-        "cache": "cached_AzureManytoOneAuthSpike_wluc69.csv",
-        "request_size": 30,
-        "title": "Azure AD Many-to-One Authentication Spike "
-        "cache_time": 43800
-    }
->>>>>>> 15baf7b9
-}+        "cache_time": 43800