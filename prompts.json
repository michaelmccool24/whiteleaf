{
    "WLUC0": {
        "prompt": "Please determine if the following behaviors acting on a single user/system indicate a potential cybersecurity threat deserving human investigation. Return only "yes" or "no", nothing else. Return the results as a newline seperated list with no other characters or stylistic elements.",
        "dir": "./RAG/DGA_domains/",
        "rag_ok": "real_domains.csv",
        "rag_bad": "generated_domains.csv",
        "cache": "cached_domains.csv",
        "request_size": 30,
        "title": "Whiteleaf Notable Generator"
    },
    "WLUC1": {
        "prompt": "Please determine on a scale from 1-100 the confidence that each of the following domains is DGA generated. Return only integers, nothing else. Return the results as a newline seperated list with no other characters or stylistic elements.",
        "dir": "./RAG/DGA_domains/",
        "rag_ok": "real_domains.csv",
        "rag_bad": "generated_domains.csv",
        "cache": "cached_domains.csv",
        "request_size": 30,
        "title": "DGA Domains",
        "cache_time": 43800
    },
    "WLUC6": {
       "prompt": "Please determine on a scale from 1-100 the confidence that each of the following URLs are illegitimate web requests and are actually cases of SQL injection. Return only integers, nothing else. Return the results as a newline seperated list with no other characters or stylistic elements.",
        "dir": "./RAG/URL/",
        "rag_ok": "real_url_wluc6.csv",
        "rag_bad": "bad_url_wluc6.csv",
        "cache": "cached_url_wluc6.csv",
        "request_size": 30,
        "title": "Mass Mailer Traffic Profile",
        "cache_time": 43800
    },
    "WLUC7": {
       "prompt": "Please determine on a scale from 1-100 the confidence that each of the following processes are being executed from unusual and/or suspicious file paths. Return only integers, nothing else. Return the results as a newline seperated list with no other characters or stylistic elements.",
        "dir": "./RAG/Processes/",
        "rag_ok": "real_processes_wluc7.csv",
        "rag_bad": "bad_processes_wluc7.csv",
        "cache": "cached_processes_wluc7.csv",
        "request_size": 30,
        "title": "Process Executed from Suspicious File Path",
        "cache_time": 43800
    },
    "WLUC8": {
       "prompt": "Please determine on a scale from 1-100 the confidence that each of the following URLs (source domain and recipient domain, separated by a '>') are illegitimate lookalike email domains. Return only integers, nothing else. Return the results as a newline seperated list with no other characters or stylistic elements.",
        "dir": "./RAG/Lookalike_domains/",
        "rag_ok": "real_domains_wluc8.csv",
        "rag_bad": "lookalike_domains_wluc8.csv",
        "cache": "cached_domains_wluc8.csv",
        "request_size": 30,
        "title": "Lookalike Domains in Email",
        "cache_time": 43800
    },
    "WLUC9": {
       "prompt": "Please determine on a scale from 1-100 the confidence that each of the following URLs are illegitimate lookalike web domains. Return only integers, nothing else. Return the results as a newline seperated list with no other characters or stylistic elements.",
        "dir": "./RAG/Lookalike_domains/",
        "rag_ok": "real_domains_wluc9.csv",
        "rag_bad": "lookalike_domains_wluc9.csv",
        "cache": "cached_domains_wluc9.csv",
        "request_size": 30,
        "title": "Lookalike Domains in Web",
        "cache_time": 43800
    },
    "WLUC10": {
       "prompt": "Please determine on a scale from 1-100 the confidence that each of the following Powershell processes are suspicious and potentially malicious. Return only integers, nothing else. Return the results as a newline seperated list with no other characters or stylistic elements.",
        "dir": "./RAG/Powershell/",
        "rag_ok": "real_processes_wluc10.csv",
        "rag_bad": "bad_processes_wluc10.csv",
        "cache": "cached_processes_wluc10.csv",
        "request_size": 30,
        "title": "Suspicious Powershell Commands",
        "cache_time": 43800
    },
    "WLUC11": {
       "prompt": "Please determine on a scale from 1-100 the confidence that each of the following Linux processes are suspicious and potentially malicious. Return only integers, nothing else. Return the results as a newline seperated list with no other characters or stylistic elements.",
        "dir": "./RAG/Linux/",
        "rag_ok": "real_processes_wluc11.csv",
        "rag_bad": "bad_processes_wluc11.csv",
        "cache": "cached_processes_wluc11.csv",
        "request_size": 30,
        "title": "Suspicious Linux Commands",
        "cache_time": 43800
    },
    "WLUC12": {
       "prompt": "Please determine on a scale from 1-100 the confidence that each of the following processes and hashes are part of a malicious Monti Chrome ransomware attack. Return only integers, nothing else. Return the results as a newline seperated list with no other characters or stylistic elements.",
        "dir": "./RAG/Monti/",
        "rag_ok": "real_processes_wluc12.csv",
        "rag_bad": "bad_processes_wluc12.csv",
        "cache": "cached_processes_wluc12.csv",
        "request_size": 30,
        "title": "Monti Chrome Ransomware Attack",
        "cache_time": 43800
    },
    "WLUC13": {
       "prompt": "Please determine on a scale from 1-100 the confidence that each of the following network applications are part of a malicious LOLBAS network traffic attack. Return only integers, nothing else. Return the results as a newline seperated list with no other characters or stylistic elements.",
        "dir": "./RAG/Powershell/",
        "rag_ok": "real_apps_wluc13.csv",
        "rag_bad": "bad_apps_wluc13.csv",
        "cache": "cached_apps_wluc13.csv",
        "request_size": 30,
        "title": "LOLBAS Network Traffic",
        "cache_time": 43800
    },
    "WLUC15": {
       "prompt": "Please determine on a scale from 1-100 the confidence that each of the following instances of Windows CallTrace DLLs, GrantedAccess rights, and target images (separated by '>') are part of a credential dumping attack. Return only integers, nothing else. Return the results as a newline seperated list with no other characters or stylistic elements.",
        "dir": "./RAG/Credential_dumping/",
        "rag_ok": "real_dumping_wluc15.csv",
        "rag_bad": "bad_dumping_wluc15.csv",
        "cache": "cached_dumping_wluc15.csv",
        "request_size": 30,
        "title": "Windows Credential Dumping",
        "cache_time": 43800
    },
    "WLUC16": {
       "prompt": "Please determine on a scale from 1-100 the confidence that it is malicious or suspicious to delete each of the following Linux services and jobs. Return only integers, nothing else. Return the results as a newline seperated list with no other characters or stylistic elements.",
        "dir": "./RAG/Linux/",
        "rag_ok": "real_services_jobs_wluc16.csv",
        "rag_bad": "bad_services_jobs_wluc16.csv",
        "cache": "cached_services_jobs_wluc16.csv",
        "request_size": 30,
        "title": "Linux Deletion of Services or Jobs",
        "cache_time": 43800
    },
    "WLUC17": {
       "prompt": "Please determine on a scale from 1-100 the confidence that the following Linux delete commands are malicious or suspicious. Return only integers, nothing else. Return the results as a newline seperated list with no other characters or stylistic elements.",
        "dir": "./RAG/Linux/",
        "rag_ok": "real_files_wluc17.csv",
        "rag_bad": "bad_files_wluc17.csv",
        "cache": "cached_files_wluc17.csv",
        "request_size": 30,
        "title": "Linux Deletion of Critical Files",
        "cache_time": 43800
    },
    "WLUC18": {
       "prompt": "Please determine on a scale from 1-100 the confidence that it is malicious or suspicious to detele each of the following Linux files, certificates, or boot scripts. Return only integers, nothing else. Return the results as a newline seperated list with no other characters or stylistic elements.",
        "dir": "./RAG/Linux/",
        "rag_ok": "real_files_wluc18.csv",
        "rag_bad": "bad_files_wluc18.csv",
        "cache": "cached_files_wluc18.csv",
        "request_size": 30,
        "title": "Linux Deletion of Infra Support",
        "cache_time": 43800
    },
    "WLUC20": {
       "prompt": "Please determine on a scale from 1-100 the confidence that the following counts of Microsoft office365 'eDiscovery search started or exported' actions by a single user is malicious or suspicious. Return only integers, nothing else. Return the results as a newline seperated list with no other characters or stylistic elements.",
        "dir": "./RAG/O365/",
        "rag_ok": "real_pst_exports_wluc20.csv",
        "rag_bad": "bad_pst_exports_wluc20.csv",
        "cache": "cached_pst_exports_wluc20.csv",
        "request_size": 30,
        "title": "O365 PST Exports",
        "cache_time": 43800
    },
    "WLUC21": {
       "prompt": "Please determine on a scale from 1-100 the confidence that the following Windows WMI processes contain suspicious commands that may be executing malicious code on local or remote hosts. Return only integers, nothing else. Return the results as a newline seperated list with no other characters or stylistic elements.",
        "dir": "./RAG/WMI/",
        "rag_ok": "real_wmi_wluc21.csv",
        "rag_bad": "bad_wmi_wluc21.csv",
        "cache": "cached_wmi_wluc21.csv",
        "request_size": 30,
        "title": "Windows WMI Suspicious Execution",
        "cache_time": 43800
    },
    "WLUC22": {
       "prompt": "Please determine on a scale from 1-100 the confidence that the following Windows processes contain suspicious commands related to malicious CertUtil downloading, extraction, or decoding. Return only integers, nothing else. Return the results as a newline seperated list with no other characters or stylistic elements.",
        "dir": "./RAG/CertUtil/",
        "rag_ok": "real_certutil_wluc22.csv",
        "rag_bad": "bad_certutil_wluc22.csv",
        "cache": "cached_certutil_wluc22.csv",
        "request_size": 30,
        "title": "Windows Suspicious CertUtil Activity",
        "cache_time": 43800
    },
    "WLUC28": {
       "prompt": "Please determine on a scale from 1-100 the confidence that the following filenames with their file extensions are related to ransomware behavior. Return only integers, nothing else. Return the results as a newline seperated list with no other characters or stylistic elements.",
        "dir": "./RAG/ransomware/",
        "rag_ok": "real_ransomware_wluc28.csv",
        "rag_bad": "bad_ransomware_wluc28.csv",
        "cache": "cached_ransomware_wluc28.csv",
        "request_size": 30,
        "title": "Suspicious Ransomware Extension",
        "cache_time": 43800
    },
    "WLUC29": {
       "prompt": "Please determine on a scale from 1-100 the confidence that the following are cases off password spraying from a single source, where the first integer is the distinct number of usernames used in authentication attempts and the second integer is the ratio of succesful authentications divided by failed authentications, seperated by a single '>' character. Return only integers, nothing else. Return the results as a newline seperated list with no other characters or stylistic elements.",
        "dir": "./RAG/passwordspray/",
        "rag_ok": "real_passwordspray_wluc29.csv",
        "rag_bad": "bad_passwordspray_wluc29.csv",
        "cache": "cached_passwordspray_wluc29.csv",
        "request_size": 30,
        "title": "Password Spray (Many to One)",
        "cache_time": 43800
    },
    "WLUC30": {
       "prompt": "Please determine on a scale from 1-100 the confidence that the following processes are malicious based off their rarity of execution (process name given first followed by the distinct number of hosts were the process was executed, separated by a '>'). Return only integers, nothing else. Return the results as a newline seperated list with no other characters or stylistic elements.",
        "dir": "./RAG/rareexecutable/",
        "rag_ok": "real_rareexecutable_wluc30.csv",
        "rag_bad": "bad_rareexecutable_wluc30.csv",
        "cache": "cached_rareexecutable_wluc30.csv",
        "request_size": 30,
        "title": "Detect Rare Executables",
        "cache_time": 43800
    },
    "WLUC31": {
       "prompt": "Please determine on a scale from 1-100 the confidence that the following files are malicious based on the file extension. Return only integers, nothing else. Return the results as a newline seperated list with no other characters or stylistic elements.",
        "dir": "./RAG/susemailextension/",
        "rag_ok": "real_susemailextension_wluc31.csv",
        "rag_bad": "bad_susemailextension_wluc31.csv",
        "cache": "cached_susemailextension_wluc31.csv",
        "request_size": 30,
        "title": "Suspicious Email Attachment Extensions",
        "cache_time": 43800
    },
    "WLUC32": {
       "prompt": "Please determine on a scale from 1-100 the confidence that the following BITS processes are malicious. Return only integers, nothing else. Return the results as a newline seperated list with no other characters or stylistic elements.",
        "dir": "./RAG/BITSjobs/",
        "rag_ok": "real_BITSjobs_wluc32.csv",
        "rag_bad": "bad_BITSjobs_wluc32.csv",
        "cache": "cached_BITSjobs_wluc32.csv",
        "request_size": 30,
        "title": "BITSAdmin Download File/BITS Job Persistence",
        "cache_time": 43800
    },
    "WLUC33": {
       "prompt": "Please determine on a scale from 1-100 the confidence that the following process executes an AzureHound command line argument or the file name is an AzureHound related file. Return only integers, nothing else. Return the results as a newline seperated list with no other characters or stylistic elements.",
        "dir": "./RAG/AzureHound/",
        "rag_ok": "real_AzureHound_wluc33.csv",
        "rag_bad": "bad_AzureHound_wluc33.csv",
        "cache": "cached_AzureHouond_wluc33.csv",
        "request_size": 30,
        "title": "Detect AzureHound Command-Line Arguments/Detect AzureHound File Modifications",
        "cache_time": 43800
    },
    "WLUC34": {
       "prompt": "Please determine on a scale from 1-100 the confidence that the following processes use the copy command to dump credentials from a shadow copy or create a symlink to a shadow copy. Return only integers, nothing else. Return the results as a newline seperated list with no other characters or stylistic elements.",
        "dir": "./RAG/CredentialDumping/",
        "rag_ok": "real_CredentialDumping_wluc34.csv",
        "rag_bad": "bad_CredentialDumping_wluc34.csv",
        "cache": "cached_CredentialDumping_wluc34.csv",
        "request_size": 30,
        "title": "Credential Dumping via Copy Command from Shadow Copy/Credential Dumping via Symlink to Shadow Copy",
        "cache_time": 43800
    },
    "WLUC35": {
       "prompt": "Please determine on a scale from 1-100 the confidence that the following processes are the abuse of IAM controls for persistence, privilege escalation, or credential misuse. Return only integers, nothing else. Return the results as a newline seperated list with no other characters or stylistic elements.",
        "dir": "./RAG/LoginElementsCreation/",
        "rag_ok": "real_LoginElementsCreation_wluc35.csv",
        "rag_bad": "bad_LoginElementsCreation_wluc35.csv",
        "cache": "cached_LoginElementsCreation_wluc35.csv",
        "request_size": 30,
        "title": "AWS Login Elements Creation",
        "cache_time": 43800
    },
    "WLUC36": {
       "prompt": "Please determine on a scale from 1-100 the confidence that the following processes are malicious attempts to modify or access credentials for AWS EC2 instances. Return only integers, nothing else. Return the results as a newline seperated list with no other characters or stylistic elements.",
        "dir": "./RAG/CredentialManipulation/",
        "rag_ok": "real_CredentialManipulation_wluc36.csv",
        "rag_bad": "bad_CredentialManipulation_wluc36.csv",
        "cache": "cached_CredentialManipulation_wluc36.csv",
        "request_size": 30,
        "title": "AWS ASL Credential Manipulation",
        "cache_time": 43800
    },
    "WLUC37": {
       "prompt": "Please determine on a scale from 1-100 the confidence that the following processes are potential attempts to disable or evade AWS monitoring, auditing, or detection systems by deleting log or security resources. Return only integers, nothing else. Return the results as a newline seperated list with no other characters or stylistic elements.",
        "dir": "./RAG/LogDeletion/",
        "rag_ok": "real_LogDeletion_wluc37.csv",
        "rag_bad": "bad_LogDeletion_wluc37.csv",
        "cache": "cached_LogDeletion_wluc37.csv",
        "request_size": 30,
        "title": "AWS ASL Log Deletion",
        "cache_time": 43800
    },
    "WLUC38": {
       "prompt": "Please determine on a scale from 1-100 the confidence that the following are cases off password spraying from a single username, where the first integer is the distinct number of sources from which the authentication attempts originate and the second integer is the ratio of succesful authentications divided by failed authentications, seperated by a single '>' character. Return only integers, nothing else. Return the results as a newline seperated list with no other characters or stylistic elements.",
        "dir": "./RAG/passwordspray/",
        "rag_ok": "real_passwordspray_wluc38.csv",
        "rag_bad": "bad_passwordspray_wluc38.csv",
        "cache": "cached_passwordspray_wluc38.csv",
        "request_size": 30,
        "title": "Password Spray (One to Many)",
        "cache_time": 43800
    },
     "WLUC39": {
       "prompt": "Please determine on a scale from 1-100 the confidence that the following are attempts to modify or disable audit logging. Return only integers, nothing else. Return the results as a newline seperated list with no other characters or stylistic elements.",
        "dir": "./RAG/CloudtrailManipulation/",
        "rag_ok": "real_CloudtrailManipulation_wluc39.csv",
        "rag_bad": "bad_CloudtrailManipulation_wluc39.csv",
        "cache": "cached_CloudtrailManipulation_wluc39.csv",
        "request_size": 30,
        "title": "AWS Cloudtrail Manipulation",
         "cache_time": 43800
    },
    "WLUC40": {
       "prompt": "Please determine on a scale from 1-100 the confidence that the following activity are malicious attempts to upload an ECR image. Return only integers, nothing else. Return the results as a newline seperated list with no other characters or stylistic elements.",
        "dir": "./RAG/AbnormalECRUpload/",
        "rag_ok": "real_AbnormalECRUpload_wluc40.csv",
        "rag_bad": "bad_AbnormalECRUpload_wluc40.csv",
        "cache": "cached_AbnormalECRUpload_wluc40.csv",
        "request_size": 30,
        "title": "AWS Abnormal ECR Container Upload",
        "cache_time": 43800
    },
    "WLUC41": {
       "prompt": "Please determine on a scale from 1-100 the confidence that the following are an abnormal amount of failed AWS IAM role assumptions, indicating that someone may be guessing IAM role names. Return only integers, nothing else. Return the results as a newline separated list with no other characters or stylistic elements.",
        "dir": "./RAG/PrivilegeEscalation/",
        "rag_ok": "real_PrivilegeEscalation_wluc41.csv",
        "rag_bad": "bad_PrivilegeEscalation_wluc41.csv",
        "cache": "cached_PrivilegeEscalation_wluc41.csv",
        "request_size": 30,
        "title": "AWS Privilege Escalation",
        "cache_time": 43800
    },
     "WLUC43": {
       "prompt": "Please determine on a scale from 1-100 the confidence that the following ACL rule deletions or overly broad ingress permission changes are being performed maliciously. Return only integers, nothing else. Return the results as a newline seperated list with no other characters or stylistic elements.",
        "dir": "./RAG/ACLCreationDeletion/",
        "rag_ok": "real_ACLCreationDeletion_wluc43.csv",
        "rag_bad": "bad_ACLCreationDeletion_wluc43.csv",
        "cache": "cached_CACLCreationDeletion_wluc43.csv",
        "request_size": 30,
        "title": "AWS ACL Creation/Deletion",
        "cache_time": 43800
    },
    "WLUC42": {
       "prompt": "Please determine on a scale from 1-100 the confidence that the following are malicious group or policy deletions including suspicious failed attempts from non-AWS user agents. Return only integers, nothing else. Return the results as a newline seperated list with no other characters or stylistic elements.",
        "dir": "./RAG/LogDeletion/",
        "rag_ok": "real_LogDeletion_wluc42.csv",
        "rag_bad": "bad_LogDeletion_wluc42.csv",
        "cache": "cached_LogDeletion_wluc42.csv",
        "request_size": 30,
        "title": "AWS IAM Log Deletion",
        "cache_time": 43800
    },
    "WLUC44": {
       "prompt": "Please determine on a scale from 1-100 the confidence that the following are attempts to maliciously delete critical Bedrock configurations, including model logging, safety guardrails, or knowledge bases. Return only integers, nothing else. Return the results as a newline seperated list with no other characters or stylistic elements.",
        "dir": "./RAG/BedrockDeletion/",
        "rag_ok": "real_BedrockDeletion_wluc44.csv",
        "rag_bad": "bad_BedrockDeletion_wluc44.csv",
        "cache": "cached_BedrockDeletion_wluc44.csv",
        "request_size": 30,
        "title": "AWS Bedrock Deletion",
        "cache_time": 43800
    },
    "WLUC45": {
       "prompt": "Please determine on a scale from 1-100 the confidence that the following ECR image vulnerability scan returned findings that are indicative of a security risk. Return only integers, nothing else. Return the results as a newline seperated list with no other characters or stylistic elements.",
        "dir": "./RAG/ECRContainerScanning/",
        "rag_ok": "real_ECRContainerScanning_wluc45.csv",
        "rag_bad": "bad_ECRContainerScanning_wluc45.csv",
        "cache": "cached_ECRContainerScanning_wluc45.csv",
        "request_size": 30,
        "title": "AWS ECR Container Scanning",
        "cache_time": 43800
    },
     "WLUC46": {
       "prompt": "Please determine on a scale from 1-100 the confidence that the following upload is being done by an unauthorized user or at an abnormal time. Return only integers, nothing else. Return the results as a newline seperated list with no other characters or stylistic elements.",
        "dir": "./RAG/ECRAbnormalUpload/",
        "rag_ok": "real_ECRAbnormalUpload_wluc46.csv",
        "rag_bad": "bad_ECRAbnormalUpload_wluc46.csv",
        "cache": "cached_ECRAbnormalUpload_wluc46.csv",
        "request_size": 30,
        "title": "AWS ECR Abnormal Upload",
        "cache_time": 43800
    },
     "WLUC47": {
       "prompt": "Please determine on a scale from 1-100 the confidence that the snapshot activity, DataSync Task creation, S3 Bucket replication, job creation, or S3 object access for a single user is malicious. Return only integers, nothing else. Return the results as a newline seperated list with no other characters or stylistic elements.",
        "dir": "./RAG/Exfiltration/",
        "rag_ok": "real_Exfiltration_wluc47.csv",
        "rag_bad": "bad_Exfiltration_wluc47.csv",
        "cache": "cached_Exfiltration_wluc47.csv",
        "request_size": 30,
        "title": "AWS Exfiltration",
        "cache_time": 43800
    },
    "WLUC48": {
       "prompt": "Please determine on a scale from 1-100 the confidence that the following count of login failures from a single user within an hour long period is indicative of malicious behavior. Return only integers, nothing else. Return the results as a newline seperated list with no other characters or stylistic elements.",
        "dir": "./RAG/FailedAuth/",
        "rag_ok": "real_FailedAuth_wluc48.csv",
        "rag_bad": "bad_FailedAuth_wluc48.csv",
        "cache": "cached_FailedAuth_wluc48.csv",
        "request_size": 30,
        "title": "AWS Failed Authentication",
        "cache_time": 43800
    },
    "WLUC49": {
       "prompt": "Please determine on a scale from 1-100 the confidence that the following failed MFA authentication and MFA device deactivations from a single user is indicative of a malicious attack. Return only integers, nothing else. Return the results as a newline seperated list with no other characters or stylistic elements.",
        "dir": "./RAG/MFAFailure/",
        "rag_ok": "real_MFAFailure_wluc49.csv",
        "rag_bad": "bad_MFAFailure_wluc49.csv",
        "cache": "cached_MFAFailure_wluc49.csv",
        "request_size": 30,
        "title": "AWS MFA Failure",
        "cache_time": 43800
    },
     "WLUC50": {
       "prompt": "Please determine on a scale from 1-100 the confidence that the following behaviors are malicious authentication attempts to the AWS console. Return only integers, nothing else. Return the results as a newline seperated list with no other characters or stylistic elements.",
        "dir": "./RAG/AuthOneIPMultiUser/",
        "rag_ok": "real_AuthOneIPMultiUser_wluc50.csv",
        "rag_bad": "bad_AuthOneIPMultiUser_wluc50.csv",
        "cache": "cached_AuthOneIPMultiUser_wluc50.csv",
        "request_size": 30,
        "title": "AWS Authentication from One IP to Multiple Users"
    },
    "WLUC51": {
       "prompt": "Please determine on a scale from 1-100 the confidence that the following unusual AWS cloud events are malicious in nature. Return only integers, nothing else. Return the results as a newline seperated list with no other characters or stylistic elements.",
        "dir": "./RAG/CloudInstanceCreation/",
        "rag_ok": "real_CloudInstanceCreation_wluc51.csv",
        "rag_bad": "bad_CloudInstanceCreation_wluc51.csv",
        "cache": "cached_CloudInstanceCreation_wluc51.csv",
        "request_size": 30,
        "title": "AWS Cloud Instance Creation"
    },
     "WLUC52": {
       "prompt": "Please determine on a scale from 1-100 the confidence that the following AWS cloud provisioning attempts, initiated from either previously unseen regions, countries, cities, or source IPs (as specified), represent attacker behavior or unauthorized activity. Each line begins with how unique the location of the provision attempt is followed by a >, then the attempting IP address. Return only integers, nothing else. Return the results as a newline seperated list with no other characters or stylistic elements.",
        "dir": "./RAG/CloudProvisioning/",
        "rag_ok": "real_CloudProvisioning_wluc52.csv",
        "rag_bad": "bad_CloudProvisioning_wluc52.csv",
        "cache": "cached_CloudProvisioning_wluc52.csv",
        "request_size": 30,
        "title": "AWS Cloud Provisioning"
    },
    "WLUC53": {
       "prompt": "Please determine on a scale from 1–100 the confidence that each of the following AWS console login events represents suspicious activity based on contextual anomalies in the source IP address. Each prompt contains information about whether the source IP is being seen for the first time from a new geographic location (city, region, or country), or whether it's associated with a new login pattern (such as a first-time user or first-time source). Use this context and the IP reputation to assess how likely each login is to represent malicious or unauthorized behavior. Return only integers, nothing else. Return the results as a newline separated list with no other characters or stylistic elements.",
        "dir": "./RAG/ConsoleLogin/",
        "rag_ok": "real_ConsoleLogin_wluc53.csv",
        "rag_bad": "bad_ConsoleLogin_wluc53.csv",
        "cache": "cached_ConsoleLogin_wluc53.csv",
        "request_size": 30,
        "title": "AWS Console Login"
    },
    "WLUC54": {
       "prompt": "Please determine on a scale from 1–100 how suspicious the following instances are. Each instance is the first time that the provided IP address has accessed a specific S3 bucket within the customer environment. Take into account the IP reputation and physical location of the provided IP addresss. Return only integers, nothing else. Return the results as a newline seperated list with no other characters or stylistic elements.",
        "dir": "./RAG/S3AccessDetection/",
        "rag_ok": "real_S3AccessDetection_wluc54.csv",
        "rag_bad": "bad_S3AccessDetection_wluc54.csv",
        "cache": "cached_S3AccessDetection_wluc54.csv",
        "request_size": 30,
        "title": "AWS S3 Access Detection"
    },
    "WLUC55": {
       "prompt": "Please determine on a scale from 1–100 the likelihood that this activity represents suspicious or potentially malicious behavior. The raw data sent includes the number of DeleteBucket operations executed by a user within a 24-hour window. This is evaluated against their historical activity using interquartile range (IQR)-based statistical outlier detection. Elevated DeleteBucket counts(those significantly exceeding a user's normal deletion pattern) may indicate intentional mass deletion of S3 buckets, which could be symptomatic of insider threats, misconfigurations, or compromised credentials. Please assess the risk based on the unusual volume and context of deletion activity. Return only integers, nothing else. Return the results as a newline seperated list with no other characters or stylistic elements.",
        "dir": "./RAG/BucketDeletionSpike/",
        "rag_ok": "real_BucketDeletionSpike_wluc55.csv",
        "rag_bad": "bad_BucketDeletionSpike_wluc55.csv",
        "cache": "cached_BucketDeletionSpike_wluc55.csv",
        "request_size": 30,
        "title": "AWS Bucket Deletion Spike"
    },
    "WLUC56": {
       "prompt": "Please determine on a scale from 1-100 the confidence that the following data is indicative of abnormal AWS API activity. The data sent includes the activity type and how many times each activity was executed by an user in a 1 hour window. This data is pre-filtered as outliers when compared against the user's historical data using interquartile range (IQR)-based statistical outlier detection. Execution counts that are significantly outside the normal range for the user may indicate malicious behavior. Please assess the risk based on the unusual volume and context of activity. The activity type is first item followed by the action count which are separated by a '>'(greater than) sign. Return only integers, nothing else. Return the results as a newline separated list with no other characters or stylistic elements.",
        "dir": "./RAG/CloudAPICalls/",
        "rag_ok": "real_CloudAPICalls_wluc56.csv",
        "rag_bad": "bad_CloudAPICalls_wluc56.csv",
        "cache": "cached_CloudAPICalls_wluc56.csv",
        "request_size": 30,
        "title": "Abnormal Cloud Instance API Calls"
    },
    "WLUC57": {
       "prompt": "Please determine on a scale from 1-100 the confidence that the following password and account activity is indicative of malicious intent. Each entry represents how many unique accounts have had their password reset, account disabled, or account deleted by a single user within an hour time period. Return only integers, nothing else. Return the results as a newline seperated list with no other characters or stylistic elements.",
        "dir": "./RAG/MultiAccManipulation/",
        "rag_ok": "real_MultiAccManipulation_wluc57.csv",
        "rag_bad": "bad_MultiAccManipulation_wluc57.csv",
        "cache": "cached_MultiAccManipulation_wluc57.csv",
        "request_size": 30,
        "title": "Windows Multi-Account Manipulation"
    },
    "WLUC58": {
       "prompt": "Please determine on a scale from 1-100 the confidence that the privilege escalation of the user or service prinicipal within Azure Active Directory is malicious. Each entry contains an assignment type which tells you if it was an user or service principal who was assigned a privileged role and a role which tells you what privileged role was assigned. Return only integers, nothing else. Return the results as a newline seperated list with no other characters or stylistic elements.",
        "dir": "./RAG/PrivilegeEscalation/",
        "rag_ok": "real_PrivilegeEscalation_wluc58.csv",
        "rag_bad": "bad_PrivilegeEscalation_wluc58.csv",
        "cache": "cached_PrivilegeEscalation_wluc58.csv",
        "request_size": 30,
        "title": "O365 Privilege Escalation"
        "cache_time": 43800
    },   
     "WLUC59": {
       "prompt": "Please determine on a scale from 1-100 the confidence that the content search and/or exportation of the results of the search within the Office 365 Security and Compliance Center is malicious. The raw data includes the number of content searces intitiated and how many times content searches were exported by a single user. A high number of searches or exportations could indicate sensitive information being sent outside the appropriate scope. Return only integers, nothing else. Return the results as a newline seperated list with no other characters or stylistic elements.",
        "dir": "./RAG/0365ComplianceContent/",
        "rag_ok": "real_0365ComplianceContent_wluc59.csv",
        "rag_bad": "bad_0365ComplianceContent_wluc59.csv",
        "cache": "cached_0365ComplianceContent_wluc59.csv",
        "request_size": 30,
        "title": "O365 Compliance Content Search"
        "cache_time": 43800
    },
    "WLUC60": {
       "prompt": "Please determine on a scale from 1-100 the confidence that the following assigment of the ApplicationImpersonation role in the Microsoft O365 Exchange environment is malicious. The ApplicationImpersonation role enables the user to have access to other people's mailboxes. The data sent is the distinct number of mailboxes that a single user has newly allowed themselves to manage.  Return only integers, nothing else. On the scale of confidence, you will return the number 100, no more and no less. Return the result as a newline seperated list with no other characters or stylistic elements.",
        "dir": "./RAG/O365AppImpersonation/",
        "rag_ok": "real_O365AppImpersonation_wluc60.csv",
        "rag_bad": "bad_O365AppImpersonation_wluc60.csv",
        "cache": "cached_O365AppImpersonation_wluc60.csv",
        "request_size": 30,
        "title": "O365 ApplicationImpersonation Role Assignment"
        "cache_time": 43800
    },
    "WLUC61": {
       "prompt": "Please determine on a scale from 1–100 the confidence that this Microsoft Intune device management event represents malicious behavior or policy abuse, such as unauthorized configuration changes, SYSTEM-level code execution, or lateral movement via device management tools. Each entry contains the specific action(ex: created, updated) and the specific Azure operation name(such as DeviceManagementConfigurationPolicyAssignment) for an individual user. Return only integers, nothing else. Return the results as a newline seperated list with no other characters or stylistic elements.",
        "dir": "./RAG/RemoteManagement/",
        "rag_ok": "real_RemoteManagement_wluc61.csv",
        "rag_bad": "bad_RemoteManagement_wluc61.csv",
        "cache": "cached_RemoteManagement_wluc61.csv",
        "request_size": 30,
        "title": "Azure Remote Management"
        "cache_time": 43800
    },
    "WLUC62": {
       "prompt": "Please determine on a scale from 1–100 the confidence that the following Azure Automation Account/Runbook update or creation is malicious or unauthorized. Each entry contains the activity type(automation account or runbook) and the distinct count of how many times an individual user created an automation or runbook account. Return only integers, nothing else. Return the results as a newline seperated list with no other characters or stylistic elements.",
        "dir": "./RAG/AutomationCreation/",
        "rag_ok": "real_AutomationCreation_wluc62.csv",
        "rag_bad": "bad_AutomationCreation_wluc62.csv",
        "cache": "cached_AutomationCreation_wluc62.csv",
        "request_size": 30,
        "title": "Azure Automation Creation"
        "cache_time": 43800
   
    },
    "WLUC63": {
       "prompt": "Please determine on a scale from 1–100 the confidence that these successful Azure Active Directory authentications represent suspicious behavior. Each entry contains the method used to authenticate into Azure Active Directory, whether it be single-factor authentication or the use of powershell cmdlets. Use the method name to determine the probability that the authentication has malicious intent. Return only integers, nothing else. Return the results as a newline seperated list with no other characters or stylistic elements.",
        "dir": "./RAG/AzureSuccessAuth/",
        "rag_ok": "real_AzureSuccessAuth_wluc63.csv",
        "rag_bad": "bad_AzureSuccessAuth_wluc63.csv",
        "cache": "cached_AzureSuccessAuth_wluc63.csv",
        "request_size": 30,
        "title": "Azure AD Successful Authentication"
        "cache_time": 43800
    },  
    "WLUC64": {
       "prompt": "Please determine on a scale from 1–100 the confidence that this Azure Active Directory Private Identity Management role assignment is malicious. Each entry contains the operation name which is the action of assigning a specific role to an user and the activity type which is either activating or assigning a role. Return only integers, nothing else. Return the results as a newline separated list with no other characters or stylistic elements.",
        "dir": "./RAG/PIMroles/",
        "rag_ok": "real_PIMroles_wluc64.csv",
        "rag_bad": "bad_PIMroles_wluc64.csv",
        "cache": "cached_PIMroles_wluc64.csv",
        "request_size": 30,
        "title": "Azure AD PIM Role"
        "cache_time": 43800
    },
    "WLUC65": {
       "prompt": "Please determine on a scale from 1–100 your confidence that this activity indicates an adversary attempting to modify or add new multi-factor authentication methods to an Azure AD account. If the operation name is equal to 'update user', each entry will contain the old value, new value, and activity_type. The old and new value refers to the old MFA configuration(old value) that was updated to the new configuration(new value). The activity type refers to the specifc action taken, either 'update user' or 'User registered security info' in this case. If the activity type is not 'update user', each entry will only contain the activity type. Return only integers, nothing else. Return the results as a newline separated list with no other characters or stylistic elements.",
        "dir": "./RAG/NewMFAMethod/",
        "rag_ok": "real_NewMFAMethod_wluc65.csv",
        "rag_bad": "bad_NewMFAMethod_wluc65.csv",
        "cache": "cached_NewMFAMethod_wluc65.csv",
        "request_size": 30,
        "title": "Azure AD New MFA Method"
        "cache_time": 43800
<<<<<<< HEAD
      
    },
    "WLUC67": {
       "prompt": "Please determine on a scale from 1–100 the confidence that the OAuth applications created by an user or service principal were created with malicious intent. Each entry will contain the actor type(user or service principal), unique applications(counted by display name), and the count of applications made. Each entry will be formatted like this: actor_type > unique apps > count. Return only integers, nothing else. Return the results as a newline seperated list with no other characters or stylistic elements.",
        "dir": "./RAG/AzureSPCreation/",
        "rag_ok": "real_AzureSPCreation_wluc67.csv",
        "rag_bad": "bad_AzureSPCreation_wluc67.csv",
        "cache": "cached_AzureSPCreation_wluc67.csv",
        "request_size": 30,
        "title": "Azure AD SP Creation"
=======
    },
    "WLUC66": {
       "prompt": "Please determine on a scale from 1–100 the confidence that these custom domain additions and federated domain configuration updates within Azure Active Directory are malicious. Each entry will contain the activity type, whether that is the addition of a custom or federated domain. Return only integers, nothing else. Return the results as a newline seperated list with no other characters or stylistic elements.",
        "dir": "./RAG/DomainAddition/",
        "rag_ok": "real_DomainAddition_wluc66.csv",
        "rag_bad": "bad_DomainAddition_wluc66.csv",
        "cache": "cached_DomainAddition_wluc66.csv",
        "request_size": 30,
        "title": "Azure AD Domain Addition"
>>>>>>> 71f2da6f
        "cache_time": 43800
  
    
}<|MERGE_RESOLUTION|>--- conflicted
+++ resolved
@@ -540,18 +540,6 @@
         "request_size": 30,
         "title": "Azure AD New MFA Method"
         "cache_time": 43800
-<<<<<<< HEAD
-      
-    },
-    "WLUC67": {
-       "prompt": "Please determine on a scale from 1–100 the confidence that the OAuth applications created by an user or service principal were created with malicious intent. Each entry will contain the actor type(user or service principal), unique applications(counted by display name), and the count of applications made. Each entry will be formatted like this: actor_type > unique apps > count. Return only integers, nothing else. Return the results as a newline seperated list with no other characters or stylistic elements.",
-        "dir": "./RAG/AzureSPCreation/",
-        "rag_ok": "real_AzureSPCreation_wluc67.csv",
-        "rag_bad": "bad_AzureSPCreation_wluc67.csv",
-        "cache": "cached_AzureSPCreation_wluc67.csv",
-        "request_size": 30,
-        "title": "Azure AD SP Creation"
-=======
     },
     "WLUC66": {
        "prompt": "Please determine on a scale from 1–100 the confidence that these custom domain additions and federated domain configuration updates within Azure Active Directory are malicious. Each entry will contain the activity type, whether that is the addition of a custom or federated domain. Return only integers, nothing else. Return the results as a newline seperated list with no other characters or stylistic elements.",
@@ -561,8 +549,16 @@
         "cache": "cached_DomainAddition_wluc66.csv",
         "request_size": 30,
         "title": "Azure AD Domain Addition"
->>>>>>> 71f2da6f
         "cache_time": 43800
   
-    
+    },
+    "WLUC67": {
+       "prompt": "Please determine on a scale from 1–100 the confidence that the OAuth applications created by an user or service principal within Azure Active Directory were created with malicious intent. Each entry will contain the actor type(user or service principal), unique applications(counted by display name), and the count of applications made. Each entry will be formatted like this: actor_type > unique apps > count. Return only integers, nothing else. Return the results as a newline seperated list with no other characters or stylistic elements.",
+        "dir": "./RAG/AzureSPCreation/",
+        "rag_ok": "real_AzureSPCreation_wluc67.csv",
+        "rag_bad": "bad_AzureSPCreation_wluc67.csv",
+        "cache": "cached_AzureSPCreation_wluc67.csv",
+        "request_size": 30,
+        "title": "Azure AD SP Creation"
+        "cache_time": 43800
 }