{
    "WLUC0": {
        "prompt": "Please determine if the following behaviors acting on a single user/system indicate a potential cybersecurity threat deserving human investigation. Return only "yes" or "no", nothing else. Return the results as a newline seperated list with no other characters or stylistic elements.",
        "dir": "./RAG/DGA_domains/",
        "rag_ok": "real_domains.csv",
        "rag_bad": "generated_domains.csv",
        "cache": "cached_domains.csv",
        "request_size": 30,
        "title": "Whiteleaf Notable Generator"
    },
    "WLUC1": {
        "prompt": "Please determine on a scale from 1-100 the confidence that each of the following domains is DGA generated. Return only integers, nothing else. Return the results as a newline seperated list with no other characters or stylistic elements.",
        "dir": "./RAG/DGA_domains/",
        "rag_ok": "real_domains.csv",
        "rag_bad": "generated_domains.csv",
        "cache": "cached_domains.csv",
        "request_size": 30,
        "title": "DGA Domains"
    },
    "WLUC6": {
       "prompt": "Please determine on a scale from 1-100 the confidence that each of the following URLs are illegitimate web requests and are actually cases of SQL injection. Return only integers, nothing else. Return the results as a newline seperated list with no other characters or stylistic elements.",
        "dir": "./RAG/URL/",
        "rag_ok": "real_url_wluc6.csv",
        "rag_bad": "bad_url_wluc6.csv",
        "cache": "cached_url_wluc6.csv",
        "request_size": 30,
        "title": "Mass Mailer Traffic Profile"
    },
    "WLUC7": {
       "prompt": "Please determine on a scale from 1-100 the confidence that each of the following processes are being executed from unusual and/or suspicious file paths. Return only integers, nothing else. Return the results as a newline seperated list with no other characters or stylistic elements.",
        "dir": "./RAG/Processes/",
        "rag_ok": "real_processes_wluc7.csv",
        "rag_bad": "bad_processes_wluc7.csv",
        "cache": "cached_processes_wluc7.csv",
        "request_size": 30,
        "title": "Process Executed from Suspicious File Path"
    },
    "WLUC8": {
       "prompt": "Please determine on a scale from 1-100 the confidence that each of the following URLs (source domain and recipient domain, separated by a '>') are illegitimate lookalike email domains. Return only integers, nothing else. Return the results as a newline seperated list with no other characters or stylistic elements.",
        "dir": "./RAG/Lookalike_domains/",
        "rag_ok": "real_domains_wluc8.csv",
        "rag_bad": "lookalike_domains_wluc8.csv",
        "cache": "cached_domains_wluc8.csv",
        "request_size": 30,
        "title": "Lookalike Domains in Email"
    },
    "WLUC9": {
       "prompt": "Please determine on a scale from 1-100 the confidence that each of the following URLs are illegitimate lookalike web domains. Return only integers, nothing else. Return the results as a newline seperated list with no other characters or stylistic elements.",
        "dir": "./RAG/Lookalike_domains/",
        "rag_ok": "real_domains_wluc9.csv",
        "rag_bad": "lookalike_domains_wluc9.csv",
        "cache": "cached_domains_wluc9.csv",
        "request_size": 30,
        "title": "Lookalike Domains in Web"
    },
    "WLUC10": {
       "prompt": "Please determine on a scale from 1-100 the confidence that each of the following Powershell processes are suspicious and potentially malicious. Return only integers, nothing else. Return the results as a newline seperated list with no other characters or stylistic elements.",
        "dir": "./RAG/Powershell/",
        "rag_ok": "real_processes_wluc10.csv",
        "rag_bad": "bad_processes_wluc10.csv",
        "cache": "cached_processes_wluc10.csv",
        "request_size": 30,
        "title": "Suspicious Powershell Commands"
    },
    "WLUC11": {
       "prompt": "Please determine on a scale from 1-100 the confidence that each of the following Linux processes are suspicious and potentially malicious. Return only integers, nothing else. Return the results as a newline seperated list with no other characters or stylistic elements.",
        "dir": "./RAG/Linux/",
        "rag_ok": "real_processes_wluc11.csv",
        "rag_bad": "bad_processes_wluc11.csv",
        "cache": "cached_processes_wluc11.csv",
        "request_size": 30,
        "title": "Suspicious Linux Commands"
    },
    "WLUC12": {
       "prompt": "Please determine on a scale from 1-100 the confidence that each of the following processes and hashes are part of a malicious Monti Chrome ransomware attack. Return only integers, nothing else. Return the results as a newline seperated list with no other characters or stylistic elements.",
        "dir": "./RAG/Monti/",
        "rag_ok": "real_processes_wluc12.csv",
        "rag_bad": "bad_processes_wluc12.csv",
        "cache": "cached_processes_wluc12.csv",
        "request_size": 30,
        "title": "Monti Chrome Ransomware Attack"
    },
    "WLUC13": {
       "prompt": "Please determine on a scale from 1-100 the confidence that each of the following network applications are part of a malicious LOLBAS network traffic attack. Return only integers, nothing else. Return the results as a newline seperated list with no other characters or stylistic elements.",
        "dir": "./RAG/Powershell/",
        "rag_ok": "real_apps_wluc13.csv",
        "rag_bad": "bad_apps_wluc13.csv",
        "cache": "cached_apps_wluc13.csv",
        "request_size": 30,
        "title": "LOLBAS Network Traffic"
    },
    "WLUC15": {
       "prompt": "Please determine on a scale from 1-100 the confidence that each of the following instances of Windows CallTrace DLLs, GrantedAccess rights, and target images (separated by '>') are part of a credential dumping attack. Return only integers, nothing else. Return the results as a newline seperated list with no other characters or stylistic elements.",
        "dir": "./RAG/Credential_dumping/",
        "rag_ok": "real_dumping_wluc15.csv",
        "rag_bad": "bad_dumping_wluc15.csv",
        "cache": "cached_dumping_wluc15.csv",
        "request_size": 30,
        "title": "Windows Credential Dumping"
    },
    "WLUC16": {
       "prompt": "Please determine on a scale from 1-100 the confidence that it is malicious or suspicious to delete each of the following Linux services and jobs. Return only integers, nothing else. Return the results as a newline seperated list with no other characters or stylistic elements.",
        "dir": "./RAG/Linux/",
        "rag_ok": "real_services_jobs_wluc16.csv",
        "rag_bad": "bad_services_jobs_wluc16.csv",
        "cache": "cached_services_jobs_wluc16.csv",
        "request_size": 30,
        "title": "Linux Deletion of Services or Jobs"
    },
    "WLUC17": {
       "prompt": "Please determine on a scale from 1-100 the confidence that the following Linux delete commands are malicious or suspicious. Return only integers, nothing else. Return the results as a newline seperated list with no other characters or stylistic elements.",
        "dir": "./RAG/Linux/",
        "rag_ok": "real_files_wluc17.csv",
        "rag_bad": "bad_files_wluc17.csv",
        "cache": "cached_files_wluc17.csv",
        "request_size": 30,
        "title": "Linux Deletion of Critical Files"
    },
    "WLUC18": {
       "prompt": "Please determine on a scale from 1-100 the confidence that it is malicious or suspicious to detele each of the following Linux files, certificates, or boot scripts. Return only integers, nothing else. Return the results as a newline seperated list with no other characters or stylistic elements.",
        "dir": "./RAG/Linux/",
        "rag_ok": "real_files_wluc18.csv",
        "rag_bad": "bad_files_wluc18.csv",
        "cache": "cached_files_wluc18.csv",
        "request_size": 30,
        "title": "Linux Deletion of Infra Support"
    },
    "WLUC20": {
       "prompt": "Please determine on a scale from 1-100 the confidence that the following counts of Microsoft office365 'eDiscovery search started or exported' actions by a single user is malicious or suspicious. Return only integers, nothing else. Return the results as a newline seperated list with no other characters or stylistic elements.",
        "dir": "./RAG/O365/",
        "rag_ok": "real_pst_exports_wluc20.csv",
        "rag_bad": "bad_pst_exports_wluc20.csv",
        "cache": "cached_pst_exports_wluc20.csv",
        "request_size": 30,
        "title": "O365 PST Exports"
    },
    "WLUC21": {
       "prompt": "Please determine on a scale from 1-100 the confidence that the following Windows WMI processes contain suspicious commands that may be executing malicious code on local or remote hosts. Return only integers, nothing else. Return the results as a newline seperated list with no other characters or stylistic elements.",
        "dir": "./RAG/WMI/",
        "rag_ok": "real_wmi_wluc21.csv",
        "rag_bad": "bad_wmi_wluc21.csv",
        "cache": "cached_wmi_wluc21.csv",
        "request_size": 30,
        "title": "Windows WMI Suspicious Execution"
    },
    "WLUC22": {
       "prompt": "Please determine on a scale from 1-100 the confidence that the following Windows processes contain suspicious commands related to malicious CertUtil downloading, extraction, or decoding. Return only integers, nothing else. Return the results as a newline seperated list with no other characters or stylistic elements.",
        "dir": "./RAG/CertUtil/",
        "rag_ok": "real_certutil_wluc22.csv",
        "rag_bad": "bad_certutil_wluc22.csv",
        "cache": "cached_certutil_wluc22.csv",
        "request_size": 30,
        "title": "Windows Suspicious CertUtil Activity"
    },
    "WLUC28": {
       "prompt": "Please determine on a scale from 1-100 the confidence that the following filenames with their file extensions are related to ransomware behavior. Return only integers, nothing else. Return the results as a newline seperated list with no other characters or stylistic elements.",
        "dir": "./RAG/ransomware/",
        "rag_ok": "real_ransomware_wluc28.csv",
        "rag_bad": "bad_ransomware_wluc28.csv",
        "cache": "cached_ransomware_wluc28.csv",
        "request_size": 30,
        "title": "Suspicious Ransomware Extension"
    },
    "WLUC29": {
       "prompt": "Please determine on a scale from 1-100 the confidence that the following are cases off password spraying from a single source, where the first integer is the distinct number of usernames used in authentication attempts and the second integer is the ratio of succesful authentications divided by failed authentications, seperated by a single '>' character. Return only integers, nothing else. Return the results as a newline seperated list with no other characters or stylistic elements.",
        "dir": "./RAG/passwordspray/",
        "rag_ok": "real_passwordspray_wluc29.csv",
        "rag_bad": "bad_passwordspray_wluc29.csv",
        "cache": "cached_passwordspray_wluc29.csv",
        "request_size": 30,
        "title": "Password Spray (Many to One)"
    },
    "WLUC30": {
       "prompt": "Please determine on a scale from 1-100 the confidence that the following processes are malicious based off their rarity of execution (process name given first followed by the distinct number of hosts were the process was executed, separated by a '>'). Return only integers, nothing else. Return the results as a newline seperated list with no other characters or stylistic elements.",
        "dir": "./RAG/rareexecutable/",
        "rag_ok": "real_rareexecutable_wluc30.csv",
        "rag_bad": "bad_rareexecutable_wluc30.csv",
        "cache": "cached_rareexecutable_wluc30.csv",
        "request_size": 30,
        "title": "Detect Rare Executables"
    },
    "WLUC31": {
       "prompt": "Please determine on a scale from 1-100 the confidence that the following files are malicious based on the file extension. Return only integers, nothing else. Return the results as a newline seperated list with no other characters or stylistic elements.",
        "dir": "./RAG/susemailextension/",
        "rag_ok": "real_susemailextension_wluc31.csv",
        "rag_bad": "bad_susemailextension_wluc31.csv",
        "cache": "cached_susemailextension_wluc31.csv",
        "request_size": 30,
        "title": "Suspicious Email Attachment Extensions"
    },
    "WLUC32": {
       "prompt": "Please determine on a scale from 1-100 the confidence that the following BITS processes are malicious. Return only integers, nothing else. Return the results as a newline seperated list with no other characters or stylistic elements.",
        "dir": "./RAG/BITSjobs/",
        "rag_ok": "real_BITSjobs_wluc32.csv",
        "rag_bad": "bad_BITSjobs_wluc32.csv",
        "cache": "cached_BITSjobs_wluc32.csv",
        "request_size": 30,
        "title": "BITSAdmin Download File/BITS Job Persistence"
    },
    "WLUC33": {
       "prompt": "Please determine on a scale from 1-100 the confidence that the following process executes an AzureHound command line argument or the file name is an AzureHound related file. Return only integers, nothing else. Return the results as a newline seperated list with no other characters or stylistic elements.",
        "dir": "./RAG/AzureHound/",
        "rag_ok": "real_AzureHound_wluc33.csv",
        "rag_bad": "bad_AzureHound_wluc33.csv",
        "cache": "cached_AzureHouond_wluc33.csv",
        "request_size": 30,
        "title": "Detect AzureHound Command-Line Arguments/Detect AzureHound File Modifications"
    },
    "WLUC34": {
       "prompt": "Please determine on a scale from 1-100 the confidence that the following processes use the copy command to dump credentials from a shadow copy or create a symlink to a shadow copy. Return only integers, nothing else. Return the results as a newline seperated list with no other characters or stylistic elements.",
        "dir": "./RAG/CredentialDumping/",
        "rag_ok": "real_CredentialDumping_wluc34.csv",
        "rag_bad": "bad_CredentialDumping_wluc34.csv",
        "cache": "cached_CredentialDumping_wluc34.csv",
        "request_size": 30,
        "title": "Credential Dumping via Copy Command from Shadow Copy/Credential Dumping via Symlink to Shadow Copy"
    },
    "WLUC35": {
       "prompt": "Please determine on a scale from 1-100 the confidence that the following processes are the abuse of IAM controls for persistence, privilege escalation, or credential misuse. Return only integers, nothing else. Return the results as a newline seperated list with no other characters or stylistic elements.",
        "dir": "./RAG/LoginElementsCreation/",
        "rag_ok": "real_LoginElementsCreation_wluc35.csv",
        "rag_bad": "bad_LoginElementsCreation_wluc35.csv",
        "cache": "cached_LoginElementsCreation_wluc35.csv",
        "request_size": 30,
        "title": "AWS Login Elements Creation"
    },
    "WLUC36": {
       "prompt": "Please determine on a scale from 1-100 the confidence that the following processes are malicious attempts to modify or access credentials for AWS EC2 instances. Return only integers, nothing else. Return the results as a newline seperated list with no other characters or stylistic elements.",
        "dir": "./RAG/CredentialManipulation/",
        "rag_ok": "real_CredentialManipulation_wluc36.csv",
        "rag_bad": "bad_CredentialManipulation_wluc36.csv",
        "cache": "cached_CredentialManipulation_wluc36.csv",
        "request_size": 30,
        "title": "AWS ASL Credential Manipulation"
    },
    "WLUC37": {
       "prompt": "Please determine on a scale from 1-100 the confidence that the following processes are potential attempts to disable or evade AWS monitoring, auditing, or detection systems by deleting log or security resources. Return only integers, nothing else. Return the results as a newline seperated list with no other characters or stylistic elements.",
        "dir": "./RAG/LogDeletion/",
        "rag_ok": "real_LogDeletion_wluc37.csv",
        "rag_bad": "bad_LogDeletion_wluc37.csv",
        "cache": "cached_LogDeletion_wluc37.csv",
        "request_size": 30,
        "title": "AWS ASL Log Deletion"
    },
    "WLUC38": {
       "prompt": "Please determine on a scale from 1-100 the confidence that the following are cases off password spraying from a single username, where the first integer is the distinct number of sources from which the authentication attempts originate and the second integer is the ratio of succesful authentications divided by failed authentications, seperated by a single '>' character. Return only integers, nothing else. Return the results as a newline seperated list with no other characters or stylistic elements.",
        "dir": "./RAG/passwordspray/",
        "rag_ok": "real_passwordspray_wluc38.csv",
        "rag_bad": "bad_passwordspray_wluc38.csv",
        "cache": "cached_passwordspray_wluc38.csv",
        "request_size": 30,
        "title": "Password Spray (One to Many)"
    },
     "WLUC39": {
       "prompt": "Please determine on a scale from 1-100 the confidence that the following are attempts to modify or disable audit logging. Return only integers, nothing else. Return the results as a newline seperated list with no other characters or stylistic elements.",
        "dir": "./RAG/CloudtrailManipulation/",
        "rag_ok": "real_CloudtrailManipulation_wluc39.csv",
        "rag_bad": "bad_CloudtrailManipulation_wluc39.csv",
        "cache": "cached_CloudtrailManipulation_wluc39.csv",
        "request_size": 30,
        "title": "AWS Cloudtrail Manipulation"
    },
    "WLUC40": {
       "prompt": "Please determine on a scale from 1-100 the confidence that the following activity are malicious attempts to upload an ECR image. Return only integers, nothing else. Return the results as a newline seperated list with no other characters or stylistic elements.",
        "dir": "./RAG/AbnormalECRUpload/",
        "rag_ok": "real_AbnormalECRUpload_wluc40.csv",
        "rag_bad": "bad_AbnormalECRUpload_wluc40.csv",
        "cache": "cached_AbnormalECRUpload_wluc40.csv",
        "request_size": 30,
        "title": "AWS Abnormal ECR Container Upload",
        "cache_time": 43800
    },
     "WLUC43": {
       "prompt": "Please determine on a scale from 1-100 the confidence that the following ACL rule deletions or overly broad ingress permission changes are being performed maliciously. Return only integers, nothing else. Return the results as a newline seperated list with no other characters or stylistic elements.",
        "dir": "./RAG/ACLCreationDeletion/",
        "rag_ok": "real_ACLCreationDeletion_wluc43.csv",
        "rag_bad": "bad_ACLCreationDeletion_wluc43.csv",
        "cache": "cached_CACLCreationDeletion_wluc43.csv",
        "request_size": 30,
        "title": "AWS ACL Creation/Deletion",
        "cache_time": 43800
    }
<<<<<<< HEAD
    "WLUC41": {
       "prompt": "Please determine on a scale from 1-100 the confidence that the following are an abnormal amount of failed AWS IAM role assumptions, indicating that someone may be guessing IAM role names. Return only integers, nothing else. Return the results as a newline separated list with no other characters or stylistic elements.",
        "dir": "./RAG/PrivilegeEscalation/",
        "rag_ok": "real_PrivilegeEscalation_wluc41.csv",
        "rag_bad": "bad_PrivilegeEscalation_wluc41.csv",
        "cache": "cached_PrivilegeEscalation_wluc41.csv",
        "request_size": 30,
        "title": "AWS Privilege Escalation"
    }
=======

>>>>>>> c1f3e2fd
}<|MERGE_RESOLUTION|>--- conflicted
+++ resolved
@@ -269,6 +269,15 @@
         "request_size": 30,
         "title": "AWS Abnormal ECR Container Upload",
         "cache_time": 43800
+    }
+ "WLUC41": {
+       "prompt": "Please determine on a scale from 1-100 the confidence that the following are an abnormal amount of failed AWS IAM role assumptions, indicating that someone may be guessing IAM role names. Return only integers, nothing else. Return the results as a newline separated list with no other characters or stylistic elements.",
+        "dir": "./RAG/PrivilegeEscalation/",
+        "rag_ok": "real_PrivilegeEscalation_wluc41.csv",
+        "rag_bad": "bad_PrivilegeEscalation_wluc41.csv",
+        "cache": "cached_PrivilegeEscalation_wluc41.csv",
+        "request_size": 30,
+        "title": "AWS Privilege Escalation"
     },
      "WLUC43": {
        "prompt": "Please determine on a scale from 1-100 the confidence that the following ACL rule deletions or overly broad ingress permission changes are being performed maliciously. Return only integers, nothing else. Return the results as a newline seperated list with no other characters or stylistic elements.",
@@ -280,17 +289,4 @@
         "title": "AWS ACL Creation/Deletion",
         "cache_time": 43800
     }
-<<<<<<< HEAD
-    "WLUC41": {
-       "prompt": "Please determine on a scale from 1-100 the confidence that the following are an abnormal amount of failed AWS IAM role assumptions, indicating that someone may be guessing IAM role names. Return only integers, nothing else. Return the results as a newline separated list with no other characters or stylistic elements.",
-        "dir": "./RAG/PrivilegeEscalation/",
-        "rag_ok": "real_PrivilegeEscalation_wluc41.csv",
-        "rag_bad": "bad_PrivilegeEscalation_wluc41.csv",
-        "cache": "cached_PrivilegeEscalation_wluc41.csv",
-        "request_size": 30,
-        "title": "AWS Privilege Escalation"
-    }
-=======
-
->>>>>>> c1f3e2fd
 }